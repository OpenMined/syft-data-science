{
 "cells": [
  {
   "cell_type": "code",
   "execution_count": null,
   "id": "0",
   "metadata": {},
   "outputs": [],
   "source": [
    "import syft_runtimes.high_low as syhl\n",
    "from syft_runtimes.high_low.rsync import RsyncConfig\n",
    "from syft_core import Client"
   ]
  },
  {
   "cell_type": "code",
   "execution_count": null,
   "id": "1",
   "metadata": {},
   "outputs": [],
   "source": [
<<<<<<< HEAD
    "## Initializing the high datasite and connect to it"
=======
    "lowside_client = Client.load()\n",
    "lowside_email = lowside_client.email\n",
    "lowside_email"
>>>>>>> 88633495
   ]
  },
  {
   "cell_type": "code",
   "execution_count": null,
   "id": "2",
   "metadata": {},
   "outputs": [],
   "source": [
    "highside_identifier = \"highside-1234\""
   ]
  },
  {
   "cell_type": "markdown",
   "id": "3",
   "metadata": {},
   "source": [
    "## Initializing the high datasite and connect to it"
   ]
  },
  {
   "cell_type": "code",
   "execution_count": null,
   "id": "4",
   "metadata": {},
   "outputs": [],
   "source": [
    "# Low side settings\n",
    "\n",
    "# NOTE: This needs to point to an existing syftbox directory. If it does not exist, create one first: https://www.syftbox.net/\n",
    "\n",
    "# Only required if you want to connect to the low side via SSH (for syncing from high to low)\n",
    "# ssh_config: dict = {\n",
    "#     \"low_ssh_host\": \"example.com\",\n",
    "#     \"low_ssh_user\": \"username\",\n",
    "#     \"low_ssh_port\": 22,\n",
    "#     \"low_ssh_key_path\": \"/path/to/private/key\",\n",
    "# }\n",
    "\n",
    "# For local testing, without SSH connection\n",
    "ssh_config = {}"
   ]
  },
  {
   "cell_type": "code",
   "execution_count": null,
   "id": "5",
   "metadata": {},
   "outputs": [],
   "source": [
    "# First, initialize the high datasite\n",
    "highside_data_dir = syhl.initialize_high_datasite(\n",
    "    highside_identifier=highside_identifier,\n",
    "    force_overwrite=True,\n",
    ")"
   ]
  },
  {
   "cell_type": "code",
   "execution_count": null,
   "id": "6",
   "metadata": {},
   "outputs": [],
   "source": [
    "highside_data_dir"
   ]
  },
  {
   "cell_type": "code",
   "execution_count": null,
   "id": "7",
   "metadata": {},
   "outputs": [],
   "source": [
    "highside_email = lowside_client.email\n",
    "highside_client = syhl.high_side_connect(\n",
    "    email=highside_email, data_dir=highside_data_dir\n",
    ")"
   ]
  },
  {
   "cell_type": "markdown",
   "id": "8",
   "metadata": {},
   "source": [
    "# Initial sync"
   ]
  },
  {
   "cell_type": "code",
   "execution_count": null,
   "id": "9",
   "metadata": {},
   "outputs": [],
   "source": [
    "sync_config: RsyncConfig = syhl.create_default_sync_config(\n",
    "    highside_client=highside_client,\n",
    "    lowside_client=lowside_client,\n",
    "    highside_identifier=highside_identifier,\n",
    "    force_overwrite=True,\n",
    "    **ssh_config,\n",
    ")"
   ]
  },
  {
   "cell_type": "code",
   "execution_count": null,
   "id": "10",
   "metadata": {},
   "outputs": [],
   "source": [
<<<<<<< HEAD
    "# TODO - ensure the sync folders exist on the lowside (over ssh?)\n",
    "lowside_sync_folders = [\n",
    "    sync_config.jobs_dir(Side.LOW),\n",
    "    sync_config.outputs_dir(Side.LOW),\n",
    "    sync_config.datasets_dir(Side.LOW),\n",
    "]\n",
=======
    "sync_config.model_dump()"
   ]
  },
  {
   "cell_type": "code",
   "execution_count": null,
   "id": "11",
   "metadata": {},
   "outputs": [],
   "source": [
    "# for debugging\n",
    "\n",
    "from syft_runtimes.high_low.setup import _get_sync_commands\n",
>>>>>>> 88633495
    "\n",
    "commands = _get_sync_commands(rsync_config=sync_config, verbose=True)\n",
    "commands"
   ]
  },
  {
   "cell_type": "code",
   "execution_count": null,
   "id": "12",
   "metadata": {},
   "outputs": [],
   "source": [
    "syhl.sync(syftbox_client=highside_client, rsync_config=sync_config)"
   ]
  },
  {
   "cell_type": "markdown",
   "id": "13",
   "metadata": {},
   "source": [
    "## Create a high-side dataset"
   ]
  },
  {
   "cell_type": "code",
   "execution_count": null,
   "id": "14",
   "metadata": {},
   "outputs": [],
   "source": [
    "import syft_datasets as syd\n",
    "from syft_core.config import CONFIG_PATH_ENV\n",
    "import os\n",
    "\n",
    "# Set the high client as default syftbox client\n",
    "os.environ[CONFIG_PATH_ENV] = str(highside_client.config_path)"
   ]
  },
  {
   "cell_type": "code",
   "execution_count": null,
   "id": "15",
   "metadata": {},
   "outputs": [],
   "source": [
    "os.environ[CONFIG_PATH_ENV]"
   ]
  },
  {
   "cell_type": "code",
   "execution_count": null,
   "id": "16",
   "metadata": {},
   "outputs": [],
   "source": [
    "# Create some random mock and private data\n",
    "\n",
    "from pathlib import Path\n",
    "import random\n",
    "import pandas as pd\n",
    "\n",
    "num_mock_rows = 100\n",
    "num_private_rows = 100\n",
    "\n",
    "mock_data = {\n",
    "    \"age\": [random.randint(0, 100) for _ in range(num_mock_rows)],\n",
    "    \"height\": [random.uniform(150, 200) for _ in range(num_mock_rows)],\n",
    "    \"income\": [random.randint(20000, 100000) for _ in range(num_mock_rows)],\n",
    "}\n",
    "private_data = {\n",
    "    \"age\": [random.randint(0, 100) for _ in range(num_private_rows)],\n",
    "    \"height\": [random.uniform(150, 200) for _ in range(num_private_rows)],\n",
    "    \"income\": [random.randint(20000, 100000) for _ in range(num_private_rows)],\n",
    "}\n",
    "\n",
    "mock_df = pd.DataFrame(mock_data)\n",
    "private_df = pd.DataFrame(private_data)\n",
    "\n",
    "data_dir = Path(\"./data\")\n",
    "data_dir.mkdir(parents=True, exist_ok=True)\n",
    "mock_df.to_csv(data_dir / \"mock_data.csv\", index=False)\n",
    "private_df.to_csv(data_dir / \"private_data.csv\", index=False)"
   ]
  },
  {
   "cell_type": "code",
   "execution_count": null,
   "id": "17",
   "metadata": {},
   "outputs": [],
   "source": [
    "readme_content = \"\"\"\n",
    "# My example high-side dataset\n",
    "\"\"\"\n",
    "readme_path = data_dir / \"README.md\"\n",
    "readme_path.write_text(readme_content)"
   ]
  },
  {
   "cell_type": "code",
   "execution_count": null,
   "id": "18",
   "metadata": {},
   "outputs": [],
   "source": [
    "DATASET_NAME = \"my_cool_dataset\"\n",
    "\n",
    "highside_dataset = syd.create(\n",
    "    name=DATASET_NAME,\n",
    "    mock_path=data_dir / \"mock_data.csv\",\n",
    "    private_path=data_dir / \"private_data.csv\",\n",
    "    readme_path=readme_path,\n",
    "    summary=\"This is a mock dataset for demonstration purposes.\",\n",
    "    tags=[\"example\", \"testing\", \"highside\"],\n",
    "    location=highside_identifier,\n",
    ")"
   ]
  },
  {
   "cell_type": "code",
   "execution_count": null,
   "id": "19",
   "metadata": {},
   "outputs": [],
   "source": [
    "highside_dataset.mock_dir"
   ]
  },
  {
   "cell_type": "code",
   "execution_count": null,
   "id": "20",
   "metadata": {},
   "outputs": [],
   "source": [
    "highside_dataset.private_dir"
   ]
  },
  {
   "cell_type": "code",
   "execution_count": null,
   "id": "21",
   "metadata": {},
   "outputs": [],
   "source": [
    "from syft_rds import init_session\n",
    "\n",
    "\n",
    "high_rds_client = init_session(host=highside_client.email)"
   ]
  },
  {
   "cell_type": "code",
   "execution_count": null,
   "id": "22",
   "metadata": {},
   "outputs": [],
   "source": [
    "print(f\"{high_rds_client.is_admin = }\")\n",
    "high_rds_client.dataset.get_all()"
   ]
  },
  {
   "cell_type": "code",
   "execution_count": null,
   "id": "23",
   "metadata": {},
   "outputs": [],
   "source": [
<<<<<<< HEAD
    "## Switch to low-side"
=======
    "highside_client.workspace.data_dir"
>>>>>>> 88633495
   ]
  },
  {
   "cell_type": "code",
   "execution_count": null,
   "id": "24",
   "metadata": {},
   "outputs": [],
   "source": [
    "lowside_client.workspace.data_dir"
   ]
  },
  {
   "cell_type": "code",
   "execution_count": null,
   "id": "25",
   "metadata": {},
   "outputs": [],
   "source": [
    "syhl.sync_dataset(\n",
    "    dataset_name=DATASET_NAME,\n",
    "    highside_client=highside_client,\n",
    "    lowside_client=lowside_client,\n",
    "    verbose=True,\n",
    ")"
   ]
  },
  {
   "cell_type": "markdown",
   "id": "26",
   "metadata": {},
   "source": [
    "# Switch to low-side"
   ]
  },
  {
   "cell_type": "code",
   "execution_count": null,
   "id": "27",
   "metadata": {},
   "outputs": [],
   "source": [
    "lowside_client.workspace.data_dir"
   ]
  },
  {
   "cell_type": "code",
   "execution_count": null,
   "id": "28",
   "metadata": {},
   "outputs": [],
   "source": [
    "# We can now see the dataset on the low side!\n",
    "from syft_datasets import SyftDatasetManager\n",
    "\n",
    "lowside_dataset_manager = SyftDatasetManager(syftbox_client=lowside_client)\n",
    "lowside_dataset_manager.get_all()"
   ]
  },
  {
   "cell_type": "code",
   "execution_count": null,
   "id": "29",
   "metadata": {},
   "outputs": [],
   "source": [
    "dataset = lowside_dataset_manager.get(name=DATASET_NAME)\n",
    "\n",
    "dataset.describe()"
   ]
  },
  {
   "cell_type": "code",
   "execution_count": null,
   "id": "30",
   "metadata": {},
   "outputs": [],
   "source": [
    "dataset.mock_dir"
   ]
  },
  {
   "cell_type": "code",
   "execution_count": null,
   "id": "31",
   "metadata": {},
   "outputs": [],
   "source": [
    "# Sanity check: the private data is not available on the low side (should raise FileNotFoundError)\n",
    "# TODO improve error reporting for this case\n",
    "dataset.private_dir"
   ]
  },
  {
   "cell_type": "code",
   "execution_count": null,
   "id": "32",
   "metadata": {},
   "outputs": [],
   "source": [
<<<<<<< HEAD
    "## High side Job Runner\n",
    "- Run job runner on high-side as daemon process, watching the folder `private/job_runners/highside-1234/jobs` for new jobs\n",
    "- Manually sync pending jobs and results (just in a notebook for now)"
   ]
  },
  {
   "cell_type": "markdown",
   "id": "26",
   "metadata": {},
   "source": [
    "## Low side submits jobs to the correct runner on the high side. Check for results in the outputs folder\n",
    "- Low side: submit job to the correct runner (according to the dataset location: `private/job_runners/<dataset_location>/jobs`)\n",
    "- watch for results in the corresponding outputs dir"
=======
    "syhl.sync(syftbox_client=highside_client)"
>>>>>>> 88633495
   ]
  },
  {
   "cell_type": "code",
   "execution_count": null,
<<<<<<< HEAD
   "id": "27",
=======
   "id": "33",
>>>>>>> 88633495
   "metadata": {},
   "outputs": [],
   "source": []
  }
 ],
 "metadata": {
  "kernelspec": {
   "display_name": ".venv",
   "language": "python",
   "name": "python3"
  },
  "language_info": {
   "codemirror_mode": {
    "name": "ipython",
    "version": 3
   },
   "file_extension": ".py",
   "mimetype": "text/x-python",
   "name": "python",
   "nbconvert_exporter": "python",
   "pygments_lexer": "ipython3",
   "version": "3.12.9"
  }
 },
 "nbformat": 4,
 "nbformat_minor": 5
}<|MERGE_RESOLUTION|>--- conflicted
+++ resolved
@@ -19,13 +19,9 @@
    "metadata": {},
    "outputs": [],
    "source": [
-<<<<<<< HEAD
-    "## Initializing the high datasite and connect to it"
-=======
     "lowside_client = Client.load()\n",
     "lowside_email = lowside_client.email\n",
     "lowside_email"
->>>>>>> 88633495
    ]
   },
   {
@@ -137,14 +133,6 @@
    "metadata": {},
    "outputs": [],
    "source": [
-<<<<<<< HEAD
-    "# TODO - ensure the sync folders exist on the lowside (over ssh?)\n",
-    "lowside_sync_folders = [\n",
-    "    sync_config.jobs_dir(Side.LOW),\n",
-    "    sync_config.outputs_dir(Side.LOW),\n",
-    "    sync_config.datasets_dir(Side.LOW),\n",
-    "]\n",
-=======
     "sync_config.model_dump()"
    ]
   },
@@ -158,7 +146,6 @@
     "# for debugging\n",
     "\n",
     "from syft_runtimes.high_low.setup import _get_sync_commands\n",
->>>>>>> 88633495
     "\n",
     "commands = _get_sync_commands(rsync_config=sync_config, verbose=True)\n",
     "commands"
@@ -179,7 +166,7 @@
    "id": "13",
    "metadata": {},
    "source": [
-    "## Create a high-side dataset"
+    "# Create a high-side dataset"
    ]
   },
   {
@@ -328,11 +315,7 @@
    "metadata": {},
    "outputs": [],
    "source": [
-<<<<<<< HEAD
-    "## Switch to low-side"
-=======
     "highside_client.workspace.data_dir"
->>>>>>> 88633495
    ]
   },
   {
@@ -433,33 +416,13 @@
    "metadata": {},
    "outputs": [],
    "source": [
-<<<<<<< HEAD
-    "## High side Job Runner\n",
-    "- Run job runner on high-side as daemon process, watching the folder `private/job_runners/highside-1234/jobs` for new jobs\n",
-    "- Manually sync pending jobs and results (just in a notebook for now)"
-   ]
-  },
-  {
-   "cell_type": "markdown",
-   "id": "26",
-   "metadata": {},
-   "source": [
-    "## Low side submits jobs to the correct runner on the high side. Check for results in the outputs folder\n",
-    "- Low side: submit job to the correct runner (according to the dataset location: `private/job_runners/<dataset_location>/jobs`)\n",
-    "- watch for results in the corresponding outputs dir"
-=======
     "syhl.sync(syftbox_client=highside_client)"
->>>>>>> 88633495
-   ]
-  },
-  {
-   "cell_type": "code",
-   "execution_count": null,
-<<<<<<< HEAD
-   "id": "27",
-=======
+   ]
+  },
+  {
+   "cell_type": "code",
+   "execution_count": null,
    "id": "33",
->>>>>>> 88633495
    "metadata": {},
    "outputs": [],
    "source": []
