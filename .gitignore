# Byte-compiled / optimized / DLL files
__pycache__/
*.py[cod]
*$py.class

# C extensions
*.so

# Distribution / packaging
.Python
build/
develop-eggs/
dist/
downloads/
eggs/
.eggs/
lib/
lib64/
parts/
sdist/
var/
wheels/
share/python-wheels/
*.egg-info/
.installed.cfg
*.egg
MANIFEST

# PyInstaller
#  Usually these files are written by a python script from a template
#  before PyInstaller builds the exe, so as to inject date/other infos into it.
*.manifest
*.spec

# Installer logs
pip-log.txt
pip-delete-this-directory.txt

# Unit test / coverage reports
htmlcov/
.tox/
.nox/
.coverage
.coverage.*
.cache
nosetests.xml
coverage.xml
*.cover
*.py,cover
.hypothesis/
.pytest_cache/
cover/

# Translations
*.mo
*.pot

# Django stuff:
*.log
local_settings.py
db.sqlite3
db.sqlite3-journal

# Flask stuff:
instance/
.webassets-cache

# Scrapy stuff:
.scrapy

# Sphinx documentation
docs/_build/

# PyBuilder
.pybuilder/
target/

# Jupyter Notebook
.ipynb_checkpoints

# IPython
profile_default/
ipython_config.py

# pyenv
#   For a library or package, you might want to ignore these files since the code is
#   intended to run in multiple environments; otherwise, check them in:
# .python-version

# pipenv
#   According to pypa/pipenv#598, it is recommended to include Pipfile.lock in version control.
#   However, in case of collaboration, if having platform-specific dependencies or dependencies
#   having no cross-platform support, pipenv may install dependencies that don't work, or not
#   install all needed dependencies.
#Pipfile.lock

# UV
#   Similar to Pipfile.lock, it is generally recommended to include uv.lock in version control.
#   This is especially recommended for binary packages to ensure reproducibility, and is more
#   commonly ignored for libraries.
#uv.lock

# poetry
#   Similar to Pipfile.lock, it is generally recommended to include poetry.lock in version control.
#   This is especially recommended for binary packages to ensure reproducibility, and is more
#   commonly ignored for libraries.
#   https://python-poetry.org/docs/basic-usage/#commit-your-poetrylock-file-to-version-control
#poetry.lock

# pdm
#   Similar to Pipfile.lock, it is generally recommended to include pdm.lock in version control.
#pdm.lock
#   pdm stores project-wide configurations in .pdm.toml, but it is recommended to not include it
#   in version control.
#   https://pdm.fming.dev/latest/usage/project/#working-with-version-control
.pdm.toml
.pdm-python
.pdm-build/

# PEP 582; used by e.g. github.com/David-OConnor/pyflow and github.com/pdm-project/pdm
__pypackages__/

# Celery stuff
celerybeat-schedule
celerybeat.pid

# SageMath parsed files
*.sage.py

# Environments
.env
.venv
env/
venv/
ENV/
env.bak/
venv.bak/

# Spyder project settings
.spyderproject
.spyproject

# Rope project settings
.ropeproject

# mkdocs documentation
/site

# mypy
.mypy_cache/
.dmypy.json
dmypy.json

# Pyre type checker
.pyre/

# pytype static type analyzer
.pytype/

# Cython debug symbols
cython_debug/

# PyCharm
#  JetBrains specific template is maintained in a separate JetBrains.gitignore that can
#  be found at https://github.com/github/gitignore/blob/main/Global/JetBrains.gitignore
#  and can be added to the global gitignore or merged into this file.  For a more nuclear
#  option (not recommended) you can uncomment the following to ignore the entire idea folder.
#.idea/

# PyPI configuration file
.pypirc


# some other files
experimental/
experimentals/
syft-rds/tests/integration/assets/do/job_outputs/*
notebooks/data/
notebooks/quickstart/data/

# VSCode
.vscode/

.e2e/
<<<<<<< HEAD
job_outputs/
.clients/
.server/
=======
.logs/
.clients/
.server/
job_outputs/
>>>>>>> 6210f325
<|MERGE_RESOLUTION|>--- conflicted
+++ resolved
@@ -182,13 +182,7 @@
 .vscode/
 
 .e2e/
-<<<<<<< HEAD
 job_outputs/
-.clients/
-.server/
-=======
 .logs/
 .clients/
-.server/
-job_outputs/
->>>>>>> 6210f325
+.server/