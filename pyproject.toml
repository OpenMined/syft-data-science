--- conflicted
+++ resolved
@@ -1,11 +1,6 @@
 [project]
-<<<<<<< HEAD
-name = "syft-data-science"
-version = "0.1.3"
-=======
 name = "syft-rds"
 version = "0.1.4"
->>>>>>> e5c98f15
 description = "Doing remote data science with SyftBox"
 readme = "README.md"
 requires-python = ">=3.9"
