[project]
name = "syft-rds"
<<<<<<< HEAD
version = "0.1.1-dev.2"
=======
version = "0.1.3"
>>>>>>> 8b58f894
description = "Doing remote data science with SyftBox"
readme = "README.md"
requires-python = ">=3.9"
dependencies = [
  "loguru>=0.7.3",
  "pydantic[email]>=2.10.4",
  "rich>=13.9.4",
  "syft-core==0.2.3",
  "syft-event==0.2.3",
  "syft-rpc==0.2.2",
  "typing-extensions>=4.12.2",
  "pyyaml>=6.0.2",
  "typer>=0.12.5",
  "nh3>=0.2.21",
  "jinja2>=3.1.6",
  "ipython>=8.18.1",
  "cryptography>=45.0.2",
]

[tool.uv]
dev-dependencies = [
  "pre-commit>=4.1.0",
  "pytest>=8.3.4",
  "pytest-asyncio>=0.25.3",
  "jupyter>=1.1.1",
  "pandas>=1.4.0",
  "httpx>=0.28.1",
  "syftbox==0.4.0",
]

[build-system]
requires = ["hatchling"]
build-backend = "hatchling.build"

[tool.hatch.build.targets.sdist]
only-include = ["src", "pyproject.toml", "README.md"]
exclude = ["src/**/__pycache__"]

[tool.hatch.build.targets.wheel]
packages = ["src/syft_rds"]
only-include = ["src/syft_rds"]  # no need for pyproject.toml and README.md for wheel
exclude = ["src/syft_rds/**/__pycache__"]

[project.scripts]
syft-rds = "syft_rds.cli:app"

[tool.setuptools.packages.find]
where = ["src"]<|MERGE_RESOLUTION|>--- conflicted
+++ resolved
@@ -1,10 +1,6 @@
 [project]
 name = "syft-rds"
-<<<<<<< HEAD
 version = "0.1.1-dev.2"
-=======
-version = "0.1.3"
->>>>>>> 8b58f894
 description = "Doing remote data science with SyftBox"
 readme = "README.md"
 requires-python = ">=3.9"
