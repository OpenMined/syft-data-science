--- conflicted
+++ resolved
@@ -1,17 +1,16 @@
+import time
+
 import pytest
+from loguru import logger
 
 from syft_rds.client.rds_client import RDSClient
-from syft_rds.models import Job, JobStatus
 from syft_rds.client.rds_clients.runtime import (
     DEFAULT_DOCKERFILE_FILE_PATH,
 )
-
+from syft_rds.models import Job, JobStatus
+from syft_rds.utils.constants import JOB_STATUS_POLLING_INTERVAL
 from tests.conftest import DS_PATH
 from tests.utils import create_dataset
-from loguru import logger
-import time
-from syft_rds.utils.constants import JOB_STATUS_POLLING_INTERVAL
-
 
 single_file_submission = {"user_code_path": DS_PATH / "ds.py"}
 folder_submission = {"user_code_path": DS_PATH / "code", "entrypoint": "main.py"}
@@ -71,16 +70,8 @@
 
     assert len(do_rds_client.runtime.get_all()) == test_case["expected_num_runtimes"]
 
-<<<<<<< HEAD
-    # Runner side
-    config = do_rds_client.job_runner.get_default_config_for_job(job)
-    config.use_docker = use_docker
-    do_rds_client.run_private(job, config)
-    assert job.status == JobStatus.job_run_finished
-=======
     # DO reviews, runs, and shares job
     _run_and_verify_job(do_rds_client, blocking=blocking_mode)
->>>>>>> 2831ece0
 
 
 def _run_and_verify_job(do_rds_client: RDSClient, blocking: bool):
@@ -97,14 +88,7 @@
         logger.info(f"Job failed: {job.error_message}")
         raise Exception(f"Job failed: {job.error_message}")
 
-<<<<<<< HEAD
-    # Runner side
-    config = do_rds_client.job_runner.get_default_config_for_job(job)
-    config.use_docker = use_docker
-    do_rds_client.run_private(job, config)
-=======
     time.sleep(JOB_STATUS_POLLING_INTERVAL + 0.5)
->>>>>>> 2831ece0
     assert job.status == JobStatus.job_run_finished
 
     # DO shares results with DS
@@ -119,53 +103,7 @@
     all_files = [f for f in all_files_folders if f.is_file()]
     assert len(all_files) == 3  # output.txt, stdout.log, stderr.log
 
-<<<<<<< HEAD
-
-@pytest.mark.parametrize(
-    "use_docker",
-    [
-        # True, # TODO setup docker flow in CI
-        False,
-    ],
-)
-def test_job_execution_with_custom_runtime(
-    ds_rds_client: RDSClient,
-    do_rds_client: RDSClient,
-    use_docker: bool,
-):
-    create_dataset_with_custom_runtime(do_rds_client, "dummy")
-    # Client Side
-    job = ds_rds_client.job.submit(
-        user_code_path=DS_PATH / "ds.txt",
-        dataset_name="dummy",
-    )
-
-    # Server Side
-    job = do_rds_client.rpc.job.get_all(GetAllRequest())[0]
-
-    # Runner side
-    do_rds_client.run_private(job)
-    assert job.status == JobStatus.job_run_failed, "Need to set`SECRET_KEY`"
-
-    os.environ["PYDEVD_DISABLE_FILE_VALIDATION"] = "1"
-    config = do_rds_client.job_runner.get_default_config_for_job(job)
-    config.use_docker = use_docker
-    if use_docker:
-        config.runtime.mount_dir = PRIVATE_CODE_PATH
-    config.extra_env["SECRET_KEY"] = "__AA__"
-    do_rds_client.run_private(job, config)
-
-    assert job.status == JobStatus.job_run_finished
-    do_rds_client.job.share_results(job)
-    output_path = job.get_output_path()
-    assert output_path.exists()
-
-    all_files_folders = list(output_path.glob("**/*"))
-    all_files = [f for f in all_files_folders if f.is_file()]
-    assert len(all_files) == 3
-=======
     my_result = output_path / "output" / "my_result.csv"
     assert my_result.exists()
     with open(my_result, "r") as f:
-        assert f.read() == "Hello, world!"
->>>>>>> 2831ece0
+        assert f.read() == "Hello, world!"