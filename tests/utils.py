--- conflicted
+++ resolved
@@ -1,10 +1,5 @@
 from syft_rds.client.rds_client import RDSClient
-<<<<<<< HEAD
-from syft_rds.models.models import Dataset
-=======
 from syft_rds.models import Dataset
-from syft_rds.syft_runtime.main import CodeRuntime
->>>>>>> 4d731507
 from tests.conftest import (
     MOCK_DATA_PATH,
     PRIVATE_DATA_PATH,
