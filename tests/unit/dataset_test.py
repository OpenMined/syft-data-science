--- conflicted
+++ resolved
@@ -1,12 +1,6 @@
 import pandas as pd
 import pytest
-<<<<<<< HEAD
 from syft_rds.client.rds_client import RDSClient
-=======
-from syft_core import SyftClientConfig
-
-from syft_rds.client.rds_client import RDSClient, init_session
->>>>>>> 4d731507
 from tests.conftest import MOCK_DATA_PATH, PRIVATE_DATA_PATH, README_PATH
 from tests.utils import create_dataset
 
