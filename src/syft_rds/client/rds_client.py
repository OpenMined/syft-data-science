--- conflicted
+++ resolved
@@ -18,21 +18,13 @@
     RDSClientModule,
 )
 from syft_rds.client.rds_clients.dataset import DatasetRDSClient
-<<<<<<< HEAD
-from syft_rds.client.rds_clients.jobs import JobRDSClient
 from syft_rds.client.rds_clients.runtime import RuntimeRDSClient
-=======
 from syft_rds.client.rds_clients.job import JobRDSClient
->>>>>>> 4d731507
 from syft_rds.client.rds_clients.user_code import UserCodeRDSClient
 from syft_rds.client.rpc import RPCClient
 from syft_rds.client.utils import PathLike, deprecation_warning
-from syft_rds.models import Dataset, Job, JobStatus, UserCode
+from syft_rds.models import Dataset, Job, JobStatus, JobUpdate, UserCode, Runtime
 from syft_rds.models.base import ItemBase
-<<<<<<< HEAD
-from syft_rds.models.models import Dataset, Job, JobStatus, JobUpdate, UserCode, Runtime
-=======
->>>>>>> 4d731507
 from syft_rds.syft_runtime.main import (
     FileOutputHandler,
     JobConfig,
@@ -193,7 +185,7 @@
         return job_config
 
     def _update_job_status(self, job_update: JobUpdate, job: Job) -> Job:
-        new_job = self.rpc.jobs.update(job_update)
+        new_job = self.rpc.job.update(job_update)
         return job.apply_update(new_job)
 
     def run_private(
@@ -218,13 +210,7 @@
             show_stdout,
             show_stderr,
         )
-<<<<<<< HEAD
         return self._handle_result(result, job)
-=======
-        job_update = job.get_update_for_return_code(return_code)
-        new_job = self.rpc.job.update(job_update)
-        return job.apply_update(new_job)
->>>>>>> 4d731507
 
     def run_mock(
         self,
