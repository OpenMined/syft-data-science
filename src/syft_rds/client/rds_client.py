from pathlib import Path
import subprocess
import threading
import time
from typing import Optional, Type, TypeVar
from uuid import UUID

from syft_core import Client as SyftBoxClient
from syft_event import SyftEvents

from syft_rds.client.client_registry import GlobalClientRegistry
from syft_rds.client.connection import get_connection
from syft_rds.client.job_runner import JobRunner
from syft_rds.client.local_store import LocalStore
from syft_rds.client.rds_clients.base import (
    RDSClientBase,
    RDSClientConfig,
    RDSClientModule,
)
from syft_rds.client.rds_clients.custom_function import CustomFunctionRDSClient
from syft_rds.client.rds_clients.dataset import DatasetRDSClient
from syft_rds.client.rds_clients.runtime import RuntimeRDSClient
from syft_rds.client.rds_clients.job import JobRDSClient
from syft_rds.client.rds_clients.user_code import UserCodeRDSClient
from syft_rds.client.rpc import RPCClient
from syft_rds.client.utils import PathLike, deprecation_warning
<<<<<<< HEAD
from syft_rds.models import CustomFunction, Dataset, Job, UserCode
from syft_rds.models.base import ItemBase
from syft_rds.syft_runtime.main import (
    JobConfig,
=======
from syft_rds.utils.constants import JOB_STATUS_POLLING_INTERVAL
from syft_rds.models import Dataset, Job, JobStatus, UserCode, Runtime
from syft_rds.models.base import ItemBase
from syft_rds.syft_runtime.main import (
    FileOutputHandler,
    JobConfig,
    RichConsoleUI,
    TextUI,
    get_runner_cls,
>>>>>>> 2831ece0
)

T = TypeVar("T", bound=ItemBase)


def _resolve_syftbox_client(
    syftbox_client: Optional[SyftBoxClient] = None,
    config_path: Optional[PathLike] = None,
) -> SyftBoxClient:
    """
    Resolve a SyftBox client from either a provided instance or config path.

    Args:
        syftbox_client (SyftBoxClient, optional): Pre-configured client instance
        config_path (Union[str, Path], optional): Path to client config file

    Returns:
        SyftBoxClient: The SyftBox client instance

    Raises:
        ValueError: If both syftbox_client and config_path are provided
    """
    if (
        syftbox_client
        and config_path
        and syftbox_client.config_path.resolve() != Path(config_path).resolve()
    ):
        raise ValueError("Cannot provide both syftbox_client and config_path.")

    if syftbox_client:
        return syftbox_client

    return SyftBoxClient.load(filepath=config_path)


def init_session(
    host: str,
    syftbox_client: Optional[SyftBoxClient] = None,
    mock_server: Optional[SyftEvents] = None,
    syftbox_client_config_path: Optional[PathLike] = None,
    **config_kwargs,
) -> "RDSClient":
    """
    Initialize a session with the RDSClient.

    Args:
        host (str): The email of the remote datasite
        syftbox_client (SyftBoxClient, optional): Pre-configured SyftBox client instance.
            Takes precedence over syftbox_client_config_path.
        mock_server (SyftEvents, optional): Server for testing. If provided, uses
            a mock in-process RPC connection.
        syftbox_client_config_path (PathLike, optional): Path to client config file.
            Only used if syftbox_client is not provided.
        **config_kwargs: Additional configuration options for the RDSClient.

    Returns:
        RDSClient: The configured RDS client instance.
    """
    config = RDSClientConfig(host=host, **config_kwargs)
    syftbox_client = _resolve_syftbox_client(syftbox_client, syftbox_client_config_path)

    use_mock = mock_server is not None
    connection = get_connection(syftbox_client, mock_server, mock=use_mock)
    rpc_client = RPCClient(config, connection)
    local_store = LocalStore(config, syftbox_client)
    return RDSClient(config, rpc_client, local_store)


class RDSClient(RDSClientBase):
    def __init__(
        self, config: RDSClientConfig, rpc_client: RPCClient, local_store: LocalStore
    ) -> None:
        super().__init__(config, rpc_client, local_store)
        self.job_runner = JobRunner(self)

        self.job = JobRDSClient(self.config, self.rpc, self.local_store, parent=self)
        self.dataset = DatasetRDSClient(
            self.config, self.rpc, self.local_store, parent=self
        )
        self.user_code = UserCodeRDSClient(
            self.config, self.rpc, self.local_store, parent=self
        )
<<<<<<< HEAD
        self.custom_function = CustomFunctionRDSClient(
            self.config, self.rpc, self.local_store, parent=self
        )

        # TODO implement and enable runtime client
        # self.runtime = RuntimeRDSClient(self.config, self.rpc, self.local_store)
=======
        self.runtime = RuntimeRDSClient(
            self.config, self.rpc, self.local_store, parent=self
        )
>>>>>>> 2831ece0
        GlobalClientRegistry.register_client(self)

        self._type_map: dict[Type[T], RDSClientModule[T]] = {
            Job: self.job,
            Dataset: self.dataset,
            Runtime: self.runtime,
            UserCode: self.user_code,
            CustomFunction: self.custom_function,
        }

        self._start_job_polling()

    def __del__(self) -> None:
        self.close()

    def close(self) -> None:
        if self._polling_stop_event.is_set():
            return
        logger.debug("Stopping job polling thread.")
        self._polling_stop_event.set()
        self._polling_thread.join(timeout=2)

    def for_type(self, type_: Type[T]) -> RDSClientModule[T]:
        if type_ not in self._type_map:
            raise ValueError(f"No client registered for type {type_}")
        return self._type_map[type_]

    @property
    def uid(self) -> UUID:
        return self.config.uid

    @property
    @deprecation_warning(reason="client.jobs has been renamed to client.job")
    def jobs(self) -> JobRDSClient:
        return self.job

    @property
    @deprecation_warning(reason="Use client.dataset.get_all() instead.")
    def datasets(self) -> list[Dataset]:
        """Returns all available datasets.

        Returns:
            list[Dataset]: A list of all datasets
        """
        return self.dataset.get_all()

    def run_private(
        self,
        job: Job,
        display_type: str = "text",
        show_stdout: bool = True,
        show_stderr: bool = True,
        blocking: bool = True,
    ) -> Job:
<<<<<<< HEAD
        return self.job_runner.run_private(
            job=job,
            config=config,
            display_type=display_type,
            show_stdout=show_stdout,
            show_stderr=show_stderr,
        )
=======
        if job.status == JobStatus.rejected:
            raise ValueError(
                "Cannot run rejected job. "
                "If you want to override this, set `job.status` to something else."
            )
        logger.debug(f"Running job '{job.name}' on private data")
        job_config: JobConfig = self._get_config_for_job(job, blocking=blocking)
        result = self._run(
            job,
            job_config,
            display_type,
            show_stdout,
            show_stderr,
        )

        if isinstance(result, tuple):  # result from a blocking job
            return_code, error_message = result
            job_update = job.get_update_for_return_code(
                return_code=return_code, error_message=error_message
            )
            return self.job.update_job_status(job_update, job)
        else:  # non-blocking job
            return self._register_nonblocking_job(result, job)
>>>>>>> 2831ece0

    def run_mock(
        self,
        job: Job,
        display_type: str = "text",
        show_stdout: bool = True,
        show_stderr: bool = True,
        blocking: bool = True,
    ) -> Job:
<<<<<<< HEAD
        return self.job_runner.run_mock(
            job=job,
            config=config,
            display_type=display_type,
            show_stdout=show_stdout,
            show_stderr=show_stderr,
        )
=======
        logger.debug(f"Running job '{job.name}' on mock data")
        job_config: JobConfig = self._get_config_for_job(job, blocking=blocking)
        job_config.data_path = self.dataset.get(name=job.dataset_name).get_mock_path()
        result = self._run(
            job,
            job_config,
            display_type,
            show_stdout,
            show_stderr,
        )
        logger.info(f"Result from running job '{job.name}' on mock data: {result}")
        return job

    def _get_config_for_job(self, job: Job, blocking: bool = True) -> JobConfig:
        user_code = self.user_code.get(job.user_code_id)
        dataset = self.dataset.get(name=job.dataset_name)
        runtime = self.runtime.get(job.runtime_id)
        runner_config = self.config.runner_config
        job_config = JobConfig(
            data_path=dataset.get_private_path(),
            function_folder=user_code.local_dir,
            runtime=runtime,
            args=[user_code.entrypoint],
            job_folder=runner_config.job_output_folder / job.uid.hex,
            timeout=runner_config.timeout,
            blocking=blocking,
        )
        return job_config

    def _run(
        self,
        job: Job,
        job_config: JobConfig,
        display_type: str = "text",
        show_stdout: bool = True,
        show_stderr: bool = True,
    ) -> int | subprocess.Popen:
        if display_type == "rich":
            display_handler = RichConsoleUI(
                show_stdout=show_stdout,
                show_stderr=show_stderr,
            )
        elif display_type == "text":
            display_handler = TextUI(
                show_stdout=show_stdout,
                show_stderr=show_stderr,
            )
        else:
            raise ValueError(f"Unknown display type: {display_type}")

        runner_cls = get_runner_cls(job_config)
        runner = runner_cls(
            handlers=[FileOutputHandler(), display_handler],
            update_job_status_callback=self.job.update_job_status,
        )
        return runner.run(job, job_config)

    def _start_job_polling(self) -> None:
        """Starts the job polling mechanism."""
        logger.debug("Starting thread to poll jobs.")
        self._non_blocking_jobs: dict[UUID, tuple[Job, subprocess.Popen]] = {}
        self._jobs_lock = threading.Lock()
        self._polling_stop_event = threading.Event()
        self._polling_thread = threading.Thread(
            target=self._poll_update_nonblocking_jobs
        )
        self._polling_thread.daemon = True
        self._polling_thread.start()

    def _register_nonblocking_job(self, result: subprocess.Popen, job: Job) -> Job:
        with self._jobs_lock:
            self._non_blocking_jobs[job.uid] = (job, result)
        logger.debug(f"Non-blocking job '{job.name}' started with PID {result.pid}")
        return job

    def _poll_update_nonblocking_jobs(self) -> None:
        """
        Polls for non-blocking jobs and updates the job status accordingly.
        If a job is finished, it is removed from the list of non-blocking jobs.
        """
        while not self._polling_stop_event.is_set():
            with self._jobs_lock:
                finished_jobs = []
                for job_uid, (job, process) in self._non_blocking_jobs.items():
                    if process.poll() is not None:
                        finished_jobs.append(job_uid)
                        try:
                            return_code = process.returncode
                            stderr = process.stderr.read() if process.stderr else None

                            # TODO: remove this once we have a better way to handle errors
                            if return_code == 0 and stderr and "| ERROR" in stderr:
                                logger.debug(
                                    "Error detected in logs, even with return code 0."
                                )
                                return_code = 1

                            job_update = job.get_update_for_return_code(
                                return_code=return_code, error_message=stderr
                            )
                            self.job.update_job_status(job_update, job)
                            logger.debug(
                                f"Non-blocking job '{job.name}' (PID: {process.pid}) "
                                f"finished with code {return_code}."
                            )
                        except Exception as e:
                            logger.error(
                                f"Error updating status for job {job.name}: {e}"
                            )

                for job_uid in finished_jobs:
                    del self._non_blocking_jobs[job_uid]

            time.sleep(JOB_STATUS_POLLING_INTERVAL)
>>>>>>> 2831ece0
<|MERGE_RESOLUTION|>--- conflicted
+++ resolved
@@ -1,16 +1,16 @@
-from pathlib import Path
 import subprocess
 import threading
 import time
+from pathlib import Path
 from typing import Optional, Type, TypeVar
 from uuid import UUID
 
+from loguru import logger
 from syft_core import Client as SyftBoxClient
 from syft_event import SyftEvents
 
 from syft_rds.client.client_registry import GlobalClientRegistry
 from syft_rds.client.connection import get_connection
-from syft_rds.client.job_runner import JobRunner
 from syft_rds.client.local_store import LocalStore
 from syft_rds.client.rds_clients.base import (
     RDSClientBase,
@@ -19,19 +19,12 @@
 )
 from syft_rds.client.rds_clients.custom_function import CustomFunctionRDSClient
 from syft_rds.client.rds_clients.dataset import DatasetRDSClient
+from syft_rds.client.rds_clients.job import JobRDSClient
 from syft_rds.client.rds_clients.runtime import RuntimeRDSClient
-from syft_rds.client.rds_clients.job import JobRDSClient
 from syft_rds.client.rds_clients.user_code import UserCodeRDSClient
 from syft_rds.client.rpc import RPCClient
-from syft_rds.client.utils import PathLike, deprecation_warning
-<<<<<<< HEAD
-from syft_rds.models import CustomFunction, Dataset, Job, UserCode
-from syft_rds.models.base import ItemBase
-from syft_rds.syft_runtime.main import (
-    JobConfig,
-=======
-from syft_rds.utils.constants import JOB_STATUS_POLLING_INTERVAL
-from syft_rds.models import Dataset, Job, JobStatus, UserCode, Runtime
+from syft_rds.client.utils import PathLike, copy_dir_contents, deprecation_warning
+from syft_rds.models import CustomFunction, Dataset, Job, JobStatus, Runtime, UserCode
 from syft_rds.models.base import ItemBase
 from syft_rds.syft_runtime.main import (
     FileOutputHandler,
@@ -39,8 +32,8 @@
     RichConsoleUI,
     TextUI,
     get_runner_cls,
->>>>>>> 2831ece0
 )
+from syft_rds.utils.constants import JOB_STATUS_POLLING_INTERVAL
 
 T = TypeVar("T", bound=ItemBase)
 
@@ -110,11 +103,12 @@
 
 class RDSClient(RDSClientBase):
     def __init__(
-        self, config: RDSClientConfig, rpc_client: RPCClient, local_store: LocalStore
+        self,
+        config: RDSClientConfig,
+        rpc_client: RPCClient,
+        local_store: LocalStore,
     ) -> None:
         super().__init__(config, rpc_client, local_store)
-        self.job_runner = JobRunner(self)
-
         self.job = JobRDSClient(self.config, self.rpc, self.local_store, parent=self)
         self.dataset = DatasetRDSClient(
             self.config, self.rpc, self.local_store, parent=self
@@ -122,18 +116,15 @@
         self.user_code = UserCodeRDSClient(
             self.config, self.rpc, self.local_store, parent=self
         )
-<<<<<<< HEAD
         self.custom_function = CustomFunctionRDSClient(
             self.config, self.rpc, self.local_store, parent=self
         )
-
-        # TODO implement and enable runtime client
-        # self.runtime = RuntimeRDSClient(self.config, self.rpc, self.local_store)
-=======
         self.runtime = RuntimeRDSClient(
             self.config, self.rpc, self.local_store, parent=self
         )
->>>>>>> 2831ece0
+
+        # GlobalClientRegistry is used to register this client, to enable referencing the client from returned objects
+        # e.g. Job._client references the RDSClient instance that created it.
         GlobalClientRegistry.register_client(self)
 
         self._type_map: dict[Type[T], RDSClientModule[T]] = {
@@ -144,10 +135,13 @@
             CustomFunction: self.custom_function,
         }
 
-        self._start_job_polling()
+        self.start()
 
     def __del__(self) -> None:
         self.close()
+
+    def start(self) -> None:
+        self._start_job_polling()
 
     def close(self) -> None:
         if self._polling_stop_event.is_set():
@@ -180,6 +174,8 @@
         """
         return self.dataset.get_all()
 
+    # TODO move all logic under here to a separate job handler module
+
     def run_private(
         self,
         job: Job,
@@ -188,15 +184,6 @@
         show_stderr: bool = True,
         blocking: bool = True,
     ) -> Job:
-<<<<<<< HEAD
-        return self.job_runner.run_private(
-            job=job,
-            config=config,
-            display_type=display_type,
-            show_stdout=show_stdout,
-            show_stderr=show_stderr,
-        )
-=======
         if job.status == JobStatus.rejected:
             raise ValueError(
                 "Cannot run rejected job. "
@@ -220,7 +207,6 @@
             return self.job.update_job_status(job_update, job)
         else:  # non-blocking job
             return self._register_nonblocking_job(result, job)
->>>>>>> 2831ece0
 
     def run_mock(
         self,
@@ -230,15 +216,6 @@
         show_stderr: bool = True,
         blocking: bool = True,
     ) -> Job:
-<<<<<<< HEAD
-        return self.job_runner.run_mock(
-            job=job,
-            config=config,
-            display_type=display_type,
-            show_stdout=show_stdout,
-            show_stderr=show_stderr,
-        )
-=======
         logger.debug(f"Running job '{job.name}' on mock data")
         job_config: JobConfig = self._get_config_for_job(job, blocking=blocking)
         job_config.data_path = self.dataset.get(name=job.dataset_name).get_mock_path()
@@ -268,6 +245,48 @@
         )
         return job_config
 
+    def _prepare_job(self, job: Job, config: JobConfig) -> None:
+        if job.custom_function_id is not None:
+            self._prepare_custom_function(
+                code_dir=job.user_code.local_dir,
+                custom_function_id=job.custom_function_id,
+            )
+
+    def _prepare_custom_function(
+        self,
+        code_dir: Path,
+        custom_function_id: UUID,
+    ) -> None:
+        custom_function = self.custom_function.get(uid=custom_function_id)
+
+        try:
+            copy_dir_contents(
+                src=custom_function.local_dir,
+                dst=code_dir,
+                exists_ok=False,
+            )
+        except FileExistsError as e:
+            raise FileExistsError(
+                f"Cannot copy custom function files to {code_dir}: {e}"
+            ) from e
+
+    def _get_display_handler(
+        self, display_type: str, show_stdout: bool, show_stderr: bool
+    ):
+        """Returns the appropriate display handler based on the display type."""
+        if display_type == "rich":
+            return RichConsoleUI(
+                show_stdout=show_stdout,
+                show_stderr=show_stderr,
+            )
+        elif display_type == "text":
+            return TextUI(
+                show_stdout=show_stdout,
+                show_stderr=show_stderr,
+            )
+        else:
+            raise ValueError(f"Unknown display type: {display_type}")
+
     def _run(
         self,
         job: Job,
@@ -276,24 +295,16 @@
         show_stdout: bool = True,
         show_stderr: bool = True,
     ) -> int | subprocess.Popen:
-        if display_type == "rich":
-            display_handler = RichConsoleUI(
-                show_stdout=show_stdout,
-                show_stderr=show_stderr,
-            )
-        elif display_type == "text":
-            display_handler = TextUI(
-                show_stdout=show_stdout,
-                show_stderr=show_stderr,
-            )
-        else:
-            raise ValueError(f"Unknown display type: {display_type}")
-
+        display_handler = self._get_display_handler(
+            display_type, show_stdout, show_stderr
+        )
         runner_cls = get_runner_cls(job_config)
         runner = runner_cls(
             handlers=[FileOutputHandler(), display_handler],
             update_job_status_callback=self.job.update_job_status,
         )
+
+        self._prepare_job(job, job_config)
         return runner.run(job, job_config)
 
     def _start_job_polling(self) -> None:
@@ -352,5 +363,4 @@
                 for job_uid in finished_jobs:
                     del self._non_blocking_jobs[job_uid]
 
-            time.sleep(JOB_STATUS_POLLING_INTERVAL)
->>>>>>> 2831ece0
+            time.sleep(JOB_STATUS_POLLING_INTERVAL)