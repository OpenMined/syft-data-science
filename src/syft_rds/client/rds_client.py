from pathlib import Path
from typing import Callable, Optional, Type, TypeVar
from uuid import UUID

from loguru import logger
from syft_core import Client as SyftBoxClient
from syft_event import SyftEvents
<<<<<<< HEAD
from syft_rds.syft_runtime.main import (
    FileOutputHandler,
    JobConfig,
    RichConsoleUI,
    SyftRunner,
)
=======
>>>>>>> 27c2e9d2

from syft_rds.client.client_registry import GlobalClientRegistry
from syft_rds.client.connection import get_connection
from syft_rds.client.local_store import LocalStore
from syft_rds.client.rds_clients.base import (
    RDSClientBase,
    RDSClientConfig,
    RDSClientModule,
)
from syft_rds.client.rds_clients.dataset import DatasetRDSClient
from syft_rds.client.rds_clients.jobs import JobRDSClient
from syft_rds.client.rds_clients.runtime import RuntimeRDSClient
from syft_rds.client.rds_clients.user_code import UserCodeRDSClient
from syft_rds.client.rpc import RPCClient
from syft_rds.client.utils import PathLike
from syft_rds.models.base import ItemBase
<<<<<<< HEAD
from syft_rds.models.models import Dataset, Job, JobStatus, JobUpdate, UserCode, Runtime
=======
from syft_rds.models.models import Dataset, Job, JobStatus, UserCode
from syft_rds.syft_runtime.main import (
    DockerRunner,
    FileOutputHandler,
    JobConfig,
    RichConsoleUI,
    TextUI,
)
>>>>>>> 27c2e9d2

T = TypeVar("T", bound=ItemBase)


def _resolve_syftbox_client(
    syftbox_client: Optional[SyftBoxClient] = None,
    config_path: Optional[PathLike] = None,
) -> SyftBoxClient:
    """
    Resolve a SyftBox client from either a provided instance or config path.

    Args:
        syftbox_client (SyftBoxClient, optional): Pre-configured client instance
        config_path (Union[str, Path], optional): Path to client config file

    Returns:
        SyftBoxClient: The SyftBox client instance

    Raises:
        ValueError: If both syftbox_client and config_path are provided
    """
    if (
        syftbox_client
        and config_path
        and syftbox_client.config_path.resolve() != Path(config_path).resolve()
    ):
        raise ValueError("Cannot provide both syftbox_client and config_path.")

    if syftbox_client:
        return syftbox_client

    return SyftBoxClient.load(filepath=config_path)


def init_session(
    host: str,
    syftbox_client: Optional[SyftBoxClient] = None,
    mock_server: Optional[SyftEvents] = None,
    syftbox_client_config_path: Optional[PathLike] = None,
    **config_kwargs,
) -> "RDSClient":
    """
    Initialize a session with the RDSClient.

    Args:
        host (str): The email of the remote datasite
        syftbox_client (SyftBoxClient, optional): Pre-configured SyftBox client instance.
            Takes precedence over syftbox_client_config_path.
        mock_server (SyftEvents, optional): Server for testing. If provided, uses
            a mock in-process RPC connection.
        syftbox_client_config_path (PathLike, optional): Path to client config file.
            Only used if syftbox_client is not provided.
        **config_kwargs: Additional configuration options for the RDSClient.

    Returns:
        RDSClient: The configured RDS client instance.
    """
    config = RDSClientConfig(host=host, **config_kwargs)
    syftbox_client = _resolve_syftbox_client(syftbox_client, syftbox_client_config_path)

    use_mock = mock_server is not None
    connection = get_connection(syftbox_client, mock_server, mock=use_mock)
    rpc_client = RPCClient(config, connection)
    local_store = LocalStore(config, syftbox_client)
    return RDSClient(config, rpc_client, local_store)


class RDSClient(RDSClientBase):
    def __init__(
        self, config: RDSClientConfig, rpc_client: RPCClient, local_store: LocalStore
    ) -> None:
        super().__init__(config, rpc_client, local_store)
        self.jobs = JobRDSClient(self.config, self.rpc, self.local_store, parent=self)
        self.dataset = DatasetRDSClient(
            self.config, self.rpc, self.local_store, parent=self
        )
        self.user_code = UserCodeRDSClient(
            self.config, self.rpc, self.local_store, parent=self
        )
        self.runtime = RuntimeRDSClient(
            self.config, self.rpc, self.local_store, parent=self
        )
        GlobalClientRegistry.register_client(self)

        self._type_map = {
            Job: self.jobs,
            Dataset: self.dataset,
            Runtime: self.runtime,
            UserCode: self.user_code,
        }

    def for_type(self, type_: Type[T]) -> RDSClientModule[T]:
        if type_ not in self._type_map:
            raise ValueError(f"No client registered for type {type_}")
        return self._type_map[type_]

    @property
    def uid(self) -> UUID:
        return self.config.uid

    @property
    def datasets(self) -> list[Dataset]:
        """Returns all available datasets.

        Returns:
            list[Dataset]: A list of all datasets
        """
        return self.dataset.get_all()

    def _get_config_for_job(self, job: Job) -> JobConfig:
        user_code = self.user_code.get(job.user_code_id)
        dataset = self.dataset.get(name=job.dataset_name)
        runtime = self.runtime.get(job.runtime_id)
        runner_config = self.config.runner_config
        job_config = JobConfig(
            data_path=dataset.get_private_path(),
            function_folder=user_code.local_dir,
            runtime=runtime,
            args=[user_code.entrypoint],
            job_folder=runner_config.job_output_folder / job.uid.hex,
            timeout=runner_config.timeout,
        )
        return job_config

    def _update_job_status(self, job_update: JobUpdate, job: Job) -> Job:
        new_job = self.rpc.jobs.update(job_update)
        return job.apply_update(new_job)

<<<<<<< HEAD
    def run_private(self, job: Job) -> Job:
=======
    def run_private(
        self,
        job: Job,
        config: Optional[JobConfig] = None,
        display_type: str = "text",
        show_stdout: bool = True,
        show_stderr: bool = True,
    ) -> Job:
>>>>>>> 27c2e9d2
        if job.status == JobStatus.rejected:
            raise ValueError(
                "Cannot run rejected job. "
                "If you want to override this, set `job.status` to something else."
            )
<<<<<<< HEAD
        logger.debug(f"Running job '{job.name}' on private data")
        job_config: JobConfig = self._get_config_for_job(job)
        return_code = self._run(job_config, job, self._update_job_status)
        job_update = job.get_update_for_return_code(return_code)
        return self._update_job_status(job_update, job)

    def run_mock(self, job: Job) -> Job:
        logger.debug(f"Running job '{job.name}' on mock data")
        job_config: JobConfig = self._get_config_for_job(job)
        job_config.data_path = self.dataset.get(name=job.dataset_name).get_mock_path()
        return_code = self._run(job_config, job, self._update_job_status)
        job_update = job.get_update_for_return_code(return_code)
        return self._update_job_status(job_update, job)

    def _run(
        self,
        config: JobConfig,
        job: Job,
        update_job_status: Callable[[JobUpdate, Job], Job],
    ) -> int:
        runner = SyftRunner(handlers=[FileOutputHandler(), RichConsoleUI()])
        return_code = runner.run(config, job, update_job_status)
=======

        config = config or self.get_default_config_for_job(job)

        logger.warning("Running job without docker is not secure")
        return_code = self._run(
            config=config,
            display_type=display_type,
            show_stdout=show_stdout,
            show_stderr=show_stderr,
        )
        job_update = job.get_update_for_return_code(return_code)
        new_job = self.rpc.jobs.update(job_update)
        return job.apply_update(new_job)

    def run_mock(
        self,
        job: Job,
        config: Optional[JobConfig] = None,
        display_type: str = "text",
        show_stdout: bool = True,
        show_stderr: bool = True,
    ) -> Job:
        config = config or self.get_default_config_for_job(job)
        config.data_path = self.dataset.get(name=job.dataset_name).get_mock_path()
        self._run(
            config=config,
            display_type=display_type,
            show_stdout=show_stdout,
            show_stderr=show_stderr,
        )
        return job

    def _run(
        self,
        config: JobConfig,
        display_type: str = "text",
        show_stdout: bool = True,
        show_stderr: bool = True,
    ) -> int:
        """Runs a job.

        Args:
            job (Job): The job to run
        """

        if display_type == "rich":
            display_handler = RichConsoleUI(
                show_stdout=show_stdout,
                show_stderr=show_stderr,
            )
        elif display_type == "text":
            display_handler = TextUI(
                show_stdout=show_stdout,
                show_stderr=show_stderr,
            )
        else:
            raise ValueError(f"Unknown display type: {display_type}")

        runner = DockerRunner(handlers=[FileOutputHandler(), display_handler])
        return_code = runner.run(config)
>>>>>>> 27c2e9d2
        return return_code<|MERGE_RESOLUTION|>--- conflicted
+++ resolved
@@ -5,15 +5,6 @@
 from loguru import logger
 from syft_core import Client as SyftBoxClient
 from syft_event import SyftEvents
-<<<<<<< HEAD
-from syft_rds.syft_runtime.main import (
-    FileOutputHandler,
-    JobConfig,
-    RichConsoleUI,
-    SyftRunner,
-)
-=======
->>>>>>> 27c2e9d2
 
 from syft_rds.client.client_registry import GlobalClientRegistry
 from syft_rds.client.connection import get_connection
@@ -30,18 +21,14 @@
 from syft_rds.client.rpc import RPCClient
 from syft_rds.client.utils import PathLike
 from syft_rds.models.base import ItemBase
-<<<<<<< HEAD
 from syft_rds.models.models import Dataset, Job, JobStatus, JobUpdate, UserCode, Runtime
-=======
-from syft_rds.models.models import Dataset, Job, JobStatus, UserCode
 from syft_rds.syft_runtime.main import (
-    DockerRunner,
     FileOutputHandler,
     JobConfig,
     RichConsoleUI,
     TextUI,
+    SyftRunner,
 )
->>>>>>> 27c2e9d2
 
 T = TypeVar("T", bound=ItemBase)
 
@@ -170,35 +157,49 @@
         new_job = self.rpc.jobs.update(job_update)
         return job.apply_update(new_job)
 
-<<<<<<< HEAD
-    def run_private(self, job: Job) -> Job:
-=======
     def run_private(
         self,
         job: Job,
-        config: Optional[JobConfig] = None,
         display_type: str = "text",
         show_stdout: bool = True,
         show_stderr: bool = True,
     ) -> Job:
->>>>>>> 27c2e9d2
         if job.status == JobStatus.rejected:
             raise ValueError(
                 "Cannot run rejected job. "
                 "If you want to override this, set `job.status` to something else."
             )
-<<<<<<< HEAD
         logger.debug(f"Running job '{job.name}' on private data")
         job_config: JobConfig = self._get_config_for_job(job)
-        return_code = self._run(job_config, job, self._update_job_status)
+        return_code = self._run(
+            job_config,
+            job,
+            self._update_job_status,
+            display_type,
+            show_stdout,
+            show_stderr,
+        )
         job_update = job.get_update_for_return_code(return_code)
         return self._update_job_status(job_update, job)
 
-    def run_mock(self, job: Job) -> Job:
+    def run_mock(
+        self,
+        job: Job,
+        display_type: str = "text",
+        show_stdout: bool = True,
+        show_stderr: bool = True,
+    ) -> Job:
         logger.debug(f"Running job '{job.name}' on mock data")
         job_config: JobConfig = self._get_config_for_job(job)
         job_config.data_path = self.dataset.get(name=job.dataset_name).get_mock_path()
-        return_code = self._run(job_config, job, self._update_job_status)
+        return_code = self._run(
+            job_config,
+            job,
+            self._update_job_status,
+            display_type,
+            show_stdout,
+            show_stderr,
+        )
         job_update = job.get_update_for_return_code(return_code)
         return self._update_job_status(job_update, job)
 
@@ -207,55 +208,10 @@
         config: JobConfig,
         job: Job,
         update_job_status: Callable[[JobUpdate, Job], Job],
-    ) -> int:
-        runner = SyftRunner(handlers=[FileOutputHandler(), RichConsoleUI()])
-        return_code = runner.run(config, job, update_job_status)
-=======
-
-        config = config or self.get_default_config_for_job(job)
-
-        logger.warning("Running job without docker is not secure")
-        return_code = self._run(
-            config=config,
-            display_type=display_type,
-            show_stdout=show_stdout,
-            show_stderr=show_stderr,
-        )
-        job_update = job.get_update_for_return_code(return_code)
-        new_job = self.rpc.jobs.update(job_update)
-        return job.apply_update(new_job)
-
-    def run_mock(
-        self,
-        job: Job,
-        config: Optional[JobConfig] = None,
-        display_type: str = "text",
-        show_stdout: bool = True,
-        show_stderr: bool = True,
-    ) -> Job:
-        config = config or self.get_default_config_for_job(job)
-        config.data_path = self.dataset.get(name=job.dataset_name).get_mock_path()
-        self._run(
-            config=config,
-            display_type=display_type,
-            show_stdout=show_stdout,
-            show_stderr=show_stderr,
-        )
-        return job
-
-    def _run(
-        self,
-        config: JobConfig,
         display_type: str = "text",
         show_stdout: bool = True,
         show_stderr: bool = True,
     ) -> int:
-        """Runs a job.
-
-        Args:
-            job (Job): The job to run
-        """
-
         if display_type == "rich":
             display_handler = RichConsoleUI(
                 show_stdout=show_stdout,
@@ -269,7 +225,6 @@
         else:
             raise ValueError(f"Unknown display type: {display_type}")
 
-        runner = DockerRunner(handlers=[FileOutputHandler(), display_handler])
-        return_code = runner.run(config)
->>>>>>> 27c2e9d2
+        runner = SyftRunner(handlers=[FileOutputHandler(), display_handler])
+        return_code = runner.run(config, job, update_job_status)
         return return_code