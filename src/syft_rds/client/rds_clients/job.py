--- conflicted
+++ resolved
@@ -15,8 +15,8 @@
     JobCreate,
     JobStatus,
     JobUpdate,
+    Runtime,
     UserCode,
-    Runtime,
 )
 from syft_rds.models.custom_function_models import CustomFunction
 from syft_rds.models.job_models import JobErrorKind, JobResults
@@ -33,13 +33,10 @@
         name: str | None = None,
         description: str | None = None,
         tags: list[str] | None = None,
-<<<<<<< HEAD
         custom_function: CustomFunction | UUID | None = None,
-=======
         runtime_name: str | None = None,
         runtime_kind: str | None = None,
         runtime_config: dict | None = None,
->>>>>>> 2831ece0
     ) -> Job:
         """`submit` is a convenience method to create both a UserCode and a Job in one call."""
         if custom_function is not None:
@@ -71,11 +68,8 @@
             user_code=user_code,
             dataset_name=dataset_name,
             tags=tags,
-<<<<<<< HEAD
             custom_function=custom_function,
-=======
             runtime=runtime,
->>>>>>> 2831ece0
         )
 
         return job
