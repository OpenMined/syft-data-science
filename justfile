--- conflicted
+++ resolved
@@ -39,7 +39,6 @@
 build runtime:
     docker build -t syft_python_runtime .
 
-<<<<<<< HEAD
 # Build a runtime container based on the Dockerfile name
 # Usage: just build-runtime sh (builds syft_sh_runtime from runtimes/sh.Dockerfile)
 [group('utils')]
@@ -61,7 +60,6 @@
         fi
     done
     echo "All runtime containers built successfully!"
-=======
 
 [group('test')]
 run-rds-integration-tests:
@@ -75,5 +73,4 @@
 [group('test')]
 run-tests:
     just run-rds-unit-tests
-    just run-rds-integration-tests
->>>>>>> dd16db3b
+    just run-rds-integration-tests