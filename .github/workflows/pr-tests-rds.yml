name: PR Tests - RDS
on:
  workflow_dispatch:

  workflow_call:

  pull_request:
    branches:
      - main

concurrency:
  group: rds-${{ github.event_name == 'pull_request' && format('{0}-{1}', github.workflow, github.event.pull_request.number) || github.workflow_ref }}
  cancel-in-progress: true

jobs:
  lint:
    runs-on: ubuntu-latest
    steps:
      - uses: actions/checkout@v4
      - uses: actions/setup-python@v5
        with:
          python-version: "3.12"
      - uses: pre-commit/action@v3.0.1

  call-pr-tests-rds-unit:
    uses: ./.github/workflows/pr-tests-base.yml
    with:
      test-type: test-rds-unit

  call-pr-tests-rds-integration:
    uses: ./.github/workflows/pr-tests-base.yml
    with:
      test-type: test-rds-integration

  # call-pr-tests-e2e:
  #   uses: ./.github/workflows/pr-tests-base.yml
  #   with:
<<<<<<< HEAD
  #     test-type: test-e2e

  call-pr-tests-notebooks:
    uses: ./.github/workflows/pr-tests-base.yml
    with:
      test-type: test-notebooks

  call-pr-tests-syft-datasets:
    uses: ./.github/workflows/pr-tests-base.yml
    with:
      test-type: test-syft-datasets
=======
  #     test-type: test-e2e
>>>>>>> 6dd52882
<|MERGE_RESOLUTION|>--- conflicted
+++ resolved
@@ -13,15 +13,6 @@
   cancel-in-progress: true
 
 jobs:
-  lint:
-    runs-on: ubuntu-latest
-    steps:
-      - uses: actions/checkout@v4
-      - uses: actions/setup-python@v5
-        with:
-          python-version: "3.12"
-      - uses: pre-commit/action@v3.0.1
-
   call-pr-tests-rds-unit:
     uses: ./.github/workflows/pr-tests-base.yml
     with:
@@ -35,18 +26,4 @@
   # call-pr-tests-e2e:
   #   uses: ./.github/workflows/pr-tests-base.yml
   #   with:
-<<<<<<< HEAD
-  #     test-type: test-e2e
-
-  call-pr-tests-notebooks:
-    uses: ./.github/workflows/pr-tests-base.yml
-    with:
-      test-type: test-notebooks
-
-  call-pr-tests-syft-datasets:
-    uses: ./.github/workflows/pr-tests-base.yml
-    with:
-      test-type: test-syft-datasets
-=======
-  #     test-type: test-e2e
->>>>>>> 6dd52882
+  #     test-type: test-e2e