--- conflicted
+++ resolved
@@ -5,11 +5,8 @@
 readme = "README.md"
 requires-python = ">=3.9"
 dependencies = [
-<<<<<<< HEAD
     "loguru>=0.7.3",
-=======
     "ipywidgets>=8.1.5",
->>>>>>> 88e96c89
     "pydantic[email]>=2.10.4",
     "syft-event",
     "typing-extensions>=4.12.2",
@@ -20,7 +17,6 @@
 requires = ["hatchling"]
 build-backend = "hatchling.build"
 
-<<<<<<< HEAD
 [tool.hatch.build.targets.wheel]
 packages = ["src/syft_rds"]
 
@@ -30,9 +26,6 @@
     "pytest>=8.3.4",
 ]
 
-[tool.uv.sources]
-syft-event = { git = "https://github.com/OpenMined/syft-extras.git", subdirectory = "packages/syft-event", rev = "main" }
-=======
 [tool.uv.sources]
 syft-event = { git = "https://github.com/OpenMined/syft-extras.git", subdirectory = "packages/syft-event", rev = "main" }
 syft-runtime = { workspace = true }
@@ -45,5 +38,4 @@
 ]
 
 [tool.uv.workspace]
-members = ["../syft_runtime"]
->>>>>>> 88e96c89
+members = ["../syft_runtime"]