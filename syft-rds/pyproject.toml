--- conflicted
+++ resolved
@@ -6,36 +6,14 @@
 requires-python = ">=3.9"
 dependencies = [
     "loguru>=0.7.3",
-    "ipywidgets>=8.1.5",
     "pydantic[email]>=2.10.4",
     "rich>=13.9.4",
     "syft-event",
     "typing-extensions>=4.12.2",
-<<<<<<< HEAD
-    "syft-core",
     "pyyaml>=6.0.2",
-=======
     "syft-runtime",
     "setuptools>=75.8.0",
->>>>>>> 8e717451
 ]
-
-[tool.uv.sources]
-syft-core = { git = "https://github.com/OpenMined/syft-extras.git", subdirectory = "packages/syft-core", branch = "main" }
-
-[build-system]
-requires = ["hatchling"]
-build-backend = "hatchling.build"
-
-<<<<<<< HEAD
-[dependency-groups]
-dev = [
-    "ipykernel>=6.29.5",
-]
-=======
-[tool.hatch.build.targets.wheel]
-packages = ["src/syft_rds"]
-include = ["src/syft_rds/assets/*"]
 
 [tool.uv]
 dev-dependencies = [
@@ -43,19 +21,21 @@
     "pre-commit>=4.1.0",
     "pytest>=8.3.4",
     "syft-runtime",
+    "ipykernel>=6.29.5",
+    "ipywidgets>=8.1.5",
 ]
 
 [tool.uv.sources]
 syft-event = { git = "https://github.com/OpenMined/syft-extras.git", subdirectory = "packages/syft-event", rev = "main" }
 syft-runtime = { workspace = true }
 
-[dependency-groups]
-dev = [
-    "ipykernel>=6.29.5",
-    "jupyter>=1.1.1",
-    "pip>=25.0",
-]
+[build-system]
+requires = ["hatchling"]
+build-backend = "hatchling.build"
+
+[tool.hatch.build.targets.wheel]
+packages = ["src/syft_rds"]
+include = ["src/syft_rds/assets/*"]
 
 [tool.uv.workspace]
-members = ["../syft_runtime"]
->>>>>>> 8e717451
+members = ["../syft_runtime"]