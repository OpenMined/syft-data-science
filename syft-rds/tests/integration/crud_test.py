--- conflicted
+++ resolved
@@ -9,46 +9,7 @@
     RuntimeCreate,
     UserCodeCreate,
 )
-<<<<<<< HEAD
 from syft_rds.client.rds_client import RDSClient
-=======
-from syft_rds.server.app import create_app
-
-from syft_runtime.syft_runtime.main import (
-    DockerRunner,
-    FileOutputHandler,
-    JobConfig,
-    RichConsoleUI,
-)
-
-HOST_EMAIL = "alice@openmined.org"
-
-
-@pytest.fixture
-def host_syftbox_client(tmp_path):
-    return Client(
-        SyftClientConfig(
-            email=HOST_EMAIL,
-            client_url="http://localhost:5000",
-            path=tmp_path / "syftbox_client_config.json",
-        ),
-    )
-
-
-@pytest.fixture
-def rds_server(host_syftbox_client: Client):
-    return create_app(host_syftbox_client)
-
-
-@pytest.fixture
-def rds_client(rds_server: SyftEvents) -> RDSClient:
-    return init_session(HOST_EMAIL, mock_server=rds_server)
-
->>>>>>> 0aa99ce7
-
-@pytest.fixture
-def server_client(rds_server: SyftEvents) -> RDSClient:
-    return init_session(HOST_EMAIL, mock_server=rds_server)
 
 
 def test_job_crud(rds_client: RDSClient):
@@ -131,52 +92,4 @@
     all_runtimes = rds_client.rpc.runtime.get_all(all_req)
     assert len(all_runtimes) == 2
     assert runtime in all_runtimes
-    assert runtime2 in all_runtimes
-
-
-def test_job_execution(rds_client: RDSClient, server_client: RDSClient):
-    # Client Side
-    # job_create = JobCreate(
-    #     name="Test Job", runtime="python3.9", user_code_id=uuid4(), tags=["test"]
-    # )
-    # job = rds_client.rpc.jobs.create(job_create)
-    job = rds_client.jobs.submit(
-        name="Test Job",
-        user_code_path=Path("syft-rds/tests/integration/assets/ds/ds.py"),
-    )
-    rds_client.rpc.jobs.update(job)
-    # Server Side
-    jobs = server_client.rpc.jobs.get_all(GetAllRequest())
-    assert len(jobs) == 1
-    assert jobs[0].uid == job.uid
-
-    job = jobs[0]
-
-    job.add_to_queue()
-
-    with pytest.raises(ValueError):
-        job.share_artifacts()
-
-    # Runner side
-    config = JobConfig(
-        # we use the parent directory of the user code path as the function folder
-        # and the name of the user code file as the args.
-        # the following commands are equivalent to each other:
-        # $ cd dir && python main.py
-        # $ cd job.user_code.path.parent && job.runtime job.user_code.path.name
-        function_folder=job.user_code.path.parent,
-        args=[job.user_code.path.name],
-        data_path="syft-rds/tests/integration/assets/do/",
-        runtime=job.runtime,
-        job_folder=f"syft-rds/tests/integration/assets/do/job_outputs/{job.uid}",
-        timeout=1,
-        data_mount_dir="/data",
-    )
-
-    runner = DockerRunner(handlers=[FileOutputHandler(), RichConsoleUI()])
-
-    runner.run(
-        config,
-    )
-
-    job.share_artifacts()+    assert runtime2 in all_runtimes