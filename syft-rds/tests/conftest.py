import pytest
from syft_core import Client, SyftClientConfig
from syft_event import SyftEvents
from syft_rds.client.rds_client import RDSClient, init_session
from syft_rds.server.app import create_app
from syft_rds.server.routers.job_router import job_store
from syft_rds.server.routers.user_code_router import user_code_store
from syft_rds.server.routers.runtime_router import runtime_store
from syft_rds.server.routers.dataset_router import dataset_store
from syft_rds.models.base import ItemBase
<<<<<<< HEAD
from syft_rds.store import BaseSpec, YAMLFileSystemDatabase
=======
from syft_rds.store import YAMLFileSystemDatabase
from tests.mocks import MockUserSpec
>>>>>>> cd209b9a

HOST_EMAIL = "alice@openmined.org"


@pytest.fixture(autouse=True)
def reset_state():
    """Reset all internal state between tests"""
    # Clear all stores
    job_store.items.clear()
    user_code_store.items.clear()
    runtime_store.items.clear()
    dataset_store.items.clear()

    # Reset the private attribute to a new empty dict
    ItemBase.__private_attributes__["_client_cache"].default = dict()
    yield


@pytest.fixture
def host_syftbox_client(tmp_path):
    return Client(
        SyftClientConfig(
            email=HOST_EMAIL,
            client_url="http://localhost:5000",
            path=tmp_path / "syftbox_client_config.json",
        ),
    )


@pytest.fixture
def rds_server(host_syftbox_client: Client):
    return create_app(host_syftbox_client)


@pytest.fixture
def rds_client(rds_server: SyftEvents) -> RDSClient:
    return init_session(HOST_EMAIL, mock_server=rds_server)


@pytest.fixture
def server_client(rds_server: SyftEvents) -> RDSClient:
    return init_session(HOST_EMAIL, mock_server=rds_server)



@pytest.fixture()
def temp_db_path(tmp_path):
    """Fixture for creating a temporary database directory."""
    return tmp_path / "db"

@pytest.fixture
def yaml_store(temp_db_path):
    """Fixture for initializing the YAML store."""
    def _create_yaml_store(spec):
        return YAMLFileSystemDatabase(spec=spec, db_path=temp_db_path)
    return _create_yaml_store
<<<<<<< HEAD
=======


@pytest.fixture
def mock_user_store(yaml_store) -> YAMLFileSystemDatabase:
    return yaml_store(MockUserSpec)

@pytest.fixture
def mock_user_1():
    return MockUserSpec(name="Alice", email="alice@openmined.org")

@pytest.fixture
def mock_user_2():
    return MockUserSpec(name="Bob", email="bob@openmined.org")

>>>>>>> cd209b9a
<|MERGE_RESOLUTION|>--- conflicted
+++ resolved
@@ -8,12 +8,8 @@
 from syft_rds.server.routers.runtime_router import runtime_store
 from syft_rds.server.routers.dataset_router import dataset_store
 from syft_rds.models.base import ItemBase
-<<<<<<< HEAD
-from syft_rds.store import BaseSpec, YAMLFileSystemDatabase
-=======
 from syft_rds.store import YAMLFileSystemDatabase
 from tests.mocks import MockUserSpec
->>>>>>> cd209b9a
 
 HOST_EMAIL = "alice@openmined.org"
 
@@ -70,8 +66,6 @@
     def _create_yaml_store(spec):
         return YAMLFileSystemDatabase(spec=spec, db_path=temp_db_path)
     return _create_yaml_store
-<<<<<<< HEAD
-=======
 
 
 @pytest.fixture
@@ -86,4 +80,3 @@
 def mock_user_2():
     return MockUserSpec(name="Bob", email="bob@openmined.org")
 
->>>>>>> cd209b9a
