from pathlib import Path
import pytest
<<<<<<< HEAD
from syft_core import Client as SyftBoxClient
from syft_core import SyftClientConfig
=======

from syft_core import Client, SyftClientConfig
>>>>>>> c2cb9c80
from syft_event import SyftEvents
from syft_rds.client.rds_client import RDSClient, init_session
from syft_rds.models.base import BaseSchema
from syft_rds.server.app import create_app
from syft_rds.server.routers.job_router import job_store
from syft_rds.server.routers.runtime_router import runtime_store
from syft_rds.server.routers.user_code_router import user_code_store
from syft_rds.store import YAMLFileSystemDatabase

from tests.mocks import MockUserSchema

DO_EMAIL = "data_owner@test.openmined.org"
DS_EMAIL = "data_scientist@test.openmined.org"


@pytest.fixture(autouse=True)
def reset_state():
    """Reset all internal state between tests"""
    # Clear all stores
    job_store.clear()
    user_code_store.clear()
    runtime_store.clear()

    # Reset the private attribute to a new empty dict
    BaseSchema.__private_attributes__["_client_cache"].default = dict()
    yield


@pytest.fixture
def do_syftbox_client(tmp_path) -> SyftBoxClient:
    return SyftBoxClient(
        SyftClientConfig(
            email=DO_EMAIL,
            client_url="http://localhost:5000",
            path=tmp_path / "syftbox_client_config.json",
        ),
    )


@pytest.fixture
def ds_syftbox_client(tmp_path) -> SyftBoxClient:
    return SyftBoxClient(
        SyftClientConfig(
            email=DS_EMAIL,
            client_url="http://localhost:5001",
            path=tmp_path / "syftbox_client_config.json",
        ),
    )


@pytest.fixture
def rds_server(do_syftbox_client: SyftBoxClient):
    return create_app(do_syftbox_client)


@pytest.fixture
def ds_rds_client(
    rds_server: SyftEvents, ds_syftbox_client: SyftBoxClient
) -> RDSClient:
    return init_session(
        DO_EMAIL,
        syftbox_client=ds_syftbox_client,
        mock_server=rds_server,
    )


@pytest.fixture
def do_rds_client(
    rds_server: SyftEvents, do_syftbox_client: SyftBoxClient
) -> RDSClient:
    return init_session(
        DO_EMAIL,
        syftbox_client=do_syftbox_client,
        mock_server=rds_server,
    )


@pytest.fixture()
def temp_db_path(tmp_path):
    """Fixture for creating a temporary database directory."""
    return tmp_path / "db"


@pytest.fixture
def yaml_store(temp_db_path):
    """Fixture for initializing the YAML store."""

    def _create_yaml_store(schema):
        return YAMLFileSystemDatabase(schema=schema, db_path=temp_db_path)

    return _create_yaml_store


@pytest.fixture
def mock_user_store(yaml_store) -> YAMLFileSystemDatabase:
    return yaml_store(MockUserSchema)


@pytest.fixture
def mock_user_1():
    return MockUserSchema(name="Alice", email="alice@openmined.org")


@pytest.fixture
def mock_user_2():
    return MockUserSchema(name="Bob", email="bob@openmined.org")


@pytest.fixture
def do_syftbox_config(tmp_path) -> SyftClientConfig:
    do_email = "data_owner@openmined.org"
    config_path = Path(tmp_path) / do_email / "config.json"
    data_dir = Path(tmp_path) / do_email
    conf = SyftClientConfig(
        path=config_path,
        data_dir=data_dir,
        email=do_email,
        client_url="http://test:8080",
    )
    conf.data_dir.mkdir(parents=True, exist_ok=True)
    conf.save()
    return conf


@pytest.fixture
def ds_syftbox_config(tmp_path) -> SyftClientConfig:
    ds_email = "data_scientist@openmined.org"
    config_path = Path(tmp_path) / ds_email / "config.json"
    data_dir = Path(tmp_path) / ds_email
    conf = SyftClientConfig(
        path=config_path,
        data_dir=data_dir,
        email=ds_email,
        client_url="http://test:8081",
    )
    conf.data_dir.mkdir(parents=True, exist_ok=True)
    conf.save()
    return conf<|MERGE_RESOLUTION|>--- conflicted
+++ resolved
@@ -1,12 +1,8 @@
 from pathlib import Path
+
 import pytest
-<<<<<<< HEAD
 from syft_core import Client as SyftBoxClient
 from syft_core import SyftClientConfig
-=======
-
-from syft_core import Client, SyftClientConfig
->>>>>>> c2cb9c80
 from syft_event import SyftEvents
 from syft_rds.client.rds_client import RDSClient, init_session
 from syft_rds.models.base import BaseSchema
