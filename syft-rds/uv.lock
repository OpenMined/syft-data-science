version = 1
requires-python = ">=3.9"
<<<<<<< HEAD
resolution-markers = [
    "python_full_version >= '3.11'",
    "python_full_version == '3.10.*'",
    "python_full_version < '3.10'",
]
=======
>>>>>>> 0bfaa36d

[[package]]
name = "annotated-types"
version = "0.7.0"
source = { registry = "https://pypi.org/simple" }
sdist = { url = "https://files.pythonhosted.org/packages/ee/67/531ea369ba64dcff5ec9c3402f9f51bf748cec26dde048a2f973a4eea7f5/annotated_types-0.7.0.tar.gz", hash = "sha256:aff07c09a53a08bc8cfccb9c85b05f1aa9a2a6f23728d790723543408344ce89", size = 16081 }
wheels = [
    { url = "https://files.pythonhosted.org/packages/78/b6/6307fbef88d9b5ee7421e68d78a9f162e0da4900bc5f5793f6d3d0e34fb8/annotated_types-0.7.0-py3-none-any.whl", hash = "sha256:1f02e8b43a8fbbc3f3e0d4f0f4bfc8131bcb4eebe8849b8e5c773f3a1c582a53", size = 13643 },
]

[[package]]
name = "appnope"
version = "0.1.4"
source = { registry = "https://pypi.org/simple" }
sdist = { url = "https://files.pythonhosted.org/packages/35/5d/752690df9ef5b76e169e68d6a129fa6d08a7100ca7f754c89495db3c6019/appnope-0.1.4.tar.gz", hash = "sha256:1de3860566df9caf38f01f86f65e0e13e379af54f9e4bee1e66b48f2efffd1ee", size = 4170 }
wheels = [
    { url = "https://files.pythonhosted.org/packages/81/29/5ecc3a15d5a33e31b26c11426c45c501e439cb865d0bff96315d86443b78/appnope-0.1.4-py2.py3-none-any.whl", hash = "sha256:502575ee11cd7a28c0205f379b525beefebab9d161b7c964670864014ed7213c", size = 4321 },
]

[[package]]
name = "asttokens"
version = "3.0.0"
source = { registry = "https://pypi.org/simple" }
sdist = { url = "https://files.pythonhosted.org/packages/4a/e7/82da0a03e7ba5141f05cce0d302e6eed121ae055e0456ca228bf693984bc/asttokens-3.0.0.tar.gz", hash = "sha256:0dcd8baa8d62b0c1d118b399b2ddba3c4aff271d0d7a9e0d4c1681c79035bbc7", size = 61978 }
wheels = [
    { url = "https://files.pythonhosted.org/packages/25/8a/c46dcc25341b5bce5472c718902eb3d38600a903b14fa6aeecef3f21a46f/asttokens-3.0.0-py3-none-any.whl", hash = "sha256:e3078351a059199dd5138cb1c706e6430c05eff2ff136af5eb4790f9d28932e2", size = 26918 },
]

[[package]]
name = "cffi"
version = "1.17.1"
source = { registry = "https://pypi.org/simple" }
dependencies = [
    { name = "pycparser" },
]
sdist = { url = "https://files.pythonhosted.org/packages/fc/97/c783634659c2920c3fc70419e3af40972dbaf758daa229a7d6ea6135c90d/cffi-1.17.1.tar.gz", hash = "sha256:1c39c6016c32bc48dd54561950ebd6836e1670f2ae46128f67cf49e789c52824", size = 516621 }
wheels = [
    { url = "https://files.pythonhosted.org/packages/90/07/f44ca684db4e4f08a3fdc6eeb9a0d15dc6883efc7b8c90357fdbf74e186c/cffi-1.17.1-cp310-cp310-macosx_10_9_x86_64.whl", hash = "sha256:df8b1c11f177bc2313ec4b2d46baec87a5f3e71fc8b45dab2ee7cae86d9aba14", size = 182191 },
    { url = "https://files.pythonhosted.org/packages/08/fd/cc2fedbd887223f9f5d170c96e57cbf655df9831a6546c1727ae13fa977a/cffi-1.17.1-cp310-cp310-macosx_11_0_arm64.whl", hash = "sha256:8f2cdc858323644ab277e9bb925ad72ae0e67f69e804f4898c070998d50b1a67", size = 178592 },
    { url = "https://files.pythonhosted.org/packages/de/cc/4635c320081c78d6ffc2cab0a76025b691a91204f4aa317d568ff9280a2d/cffi-1.17.1-cp310-cp310-manylinux_2_12_i686.manylinux2010_i686.manylinux_2_17_i686.manylinux2014_i686.whl", hash = "sha256:edae79245293e15384b51f88b00613ba9f7198016a5948b5dddf4917d4d26382", size = 426024 },
    { url = "https://files.pythonhosted.org/packages/b6/7b/3b2b250f3aab91abe5f8a51ada1b717935fdaec53f790ad4100fe2ec64d1/cffi-1.17.1-cp310-cp310-manylinux_2_17_aarch64.manylinux2014_aarch64.whl", hash = "sha256:45398b671ac6d70e67da8e4224a065cec6a93541bb7aebe1b198a61b58c7b702", size = 448188 },
    { url = "https://files.pythonhosted.org/packages/d3/48/1b9283ebbf0ec065148d8de05d647a986c5f22586b18120020452fff8f5d/cffi-1.17.1-cp310-cp310-manylinux_2_17_ppc64le.manylinux2014_ppc64le.whl", hash = "sha256:ad9413ccdeda48c5afdae7e4fa2192157e991ff761e7ab8fdd8926f40b160cc3", size = 455571 },
    { url = "https://files.pythonhosted.org/packages/40/87/3b8452525437b40f39ca7ff70276679772ee7e8b394934ff60e63b7b090c/cffi-1.17.1-cp310-cp310-manylinux_2_17_s390x.manylinux2014_s390x.whl", hash = "sha256:5da5719280082ac6bd9aa7becb3938dc9f9cbd57fac7d2871717b1feb0902ab6", size = 436687 },
    { url = "https://files.pythonhosted.org/packages/8d/fb/4da72871d177d63649ac449aec2e8a29efe0274035880c7af59101ca2232/cffi-1.17.1-cp310-cp310-manylinux_2_17_x86_64.manylinux2014_x86_64.whl", hash = "sha256:2bb1a08b8008b281856e5971307cc386a8e9c5b625ac297e853d36da6efe9c17", size = 446211 },
    { url = "https://files.pythonhosted.org/packages/ab/a0/62f00bcb411332106c02b663b26f3545a9ef136f80d5df746c05878f8c4b/cffi-1.17.1-cp310-cp310-musllinux_1_1_aarch64.whl", hash = "sha256:045d61c734659cc045141be4bae381a41d89b741f795af1dd018bfb532fd0df8", size = 461325 },
    { url = "https://files.pythonhosted.org/packages/36/83/76127035ed2e7e27b0787604d99da630ac3123bfb02d8e80c633f218a11d/cffi-1.17.1-cp310-cp310-musllinux_1_1_i686.whl", hash = "sha256:6883e737d7d9e4899a8a695e00ec36bd4e5e4f18fabe0aca0efe0a4b44cdb13e", size = 438784 },
    { url = "https://files.pythonhosted.org/packages/21/81/a6cd025db2f08ac88b901b745c163d884641909641f9b826e8cb87645942/cffi-1.17.1-cp310-cp310-musllinux_1_1_x86_64.whl", hash = "sha256:6b8b4a92e1c65048ff98cfe1f735ef8f1ceb72e3d5f0c25fdb12087a23da22be", size = 461564 },
    { url = "https://files.pythonhosted.org/packages/f8/fe/4d41c2f200c4a457933dbd98d3cf4e911870877bd94d9656cc0fcb390681/cffi-1.17.1-cp310-cp310-win32.whl", hash = "sha256:c9c3d058ebabb74db66e431095118094d06abf53284d9c81f27300d0e0d8bc7c", size = 171804 },
    { url = "https://files.pythonhosted.org/packages/d1/b6/0b0f5ab93b0df4acc49cae758c81fe4e5ef26c3ae2e10cc69249dfd8b3ab/cffi-1.17.1-cp310-cp310-win_amd64.whl", hash = "sha256:0f048dcf80db46f0098ccac01132761580d28e28bc0f78ae0d58048063317e15", size = 181299 },
    { url = "https://files.pythonhosted.org/packages/6b/f4/927e3a8899e52a27fa57a48607ff7dc91a9ebe97399b357b85a0c7892e00/cffi-1.17.1-cp311-cp311-macosx_10_9_x86_64.whl", hash = "sha256:a45e3c6913c5b87b3ff120dcdc03f6131fa0065027d0ed7ee6190736a74cd401", size = 182264 },
    { url = "https://files.pythonhosted.org/packages/6c/f5/6c3a8efe5f503175aaddcbea6ad0d2c96dad6f5abb205750d1b3df44ef29/cffi-1.17.1-cp311-cp311-macosx_11_0_arm64.whl", hash = "sha256:30c5e0cb5ae493c04c8b42916e52ca38079f1b235c2f8ae5f4527b963c401caf", size = 178651 },
    { url = "https://files.pythonhosted.org/packages/94/dd/a3f0118e688d1b1a57553da23b16bdade96d2f9bcda4d32e7d2838047ff7/cffi-1.17.1-cp311-cp311-manylinux_2_12_i686.manylinux2010_i686.manylinux_2_17_i686.manylinux2014_i686.whl", hash = "sha256:f75c7ab1f9e4aca5414ed4d8e5c0e303a34f4421f8a0d47a4d019ceff0ab6af4", size = 445259 },
    { url = "https://files.pythonhosted.org/packages/2e/ea/70ce63780f096e16ce8588efe039d3c4f91deb1dc01e9c73a287939c79a6/cffi-1.17.1-cp311-cp311-manylinux_2_17_aarch64.manylinux2014_aarch64.whl", hash = "sha256:a1ed2dd2972641495a3ec98445e09766f077aee98a1c896dcb4ad0d303628e41", size = 469200 },
    { url = "https://files.pythonhosted.org/packages/1c/a0/a4fa9f4f781bda074c3ddd57a572b060fa0df7655d2a4247bbe277200146/cffi-1.17.1-cp311-cp311-manylinux_2_17_ppc64le.manylinux2014_ppc64le.whl", hash = "sha256:46bf43160c1a35f7ec506d254e5c890f3c03648a4dbac12d624e4490a7046cd1", size = 477235 },
    { url = "https://files.pythonhosted.org/packages/62/12/ce8710b5b8affbcdd5c6e367217c242524ad17a02fe5beec3ee339f69f85/cffi-1.17.1-cp311-cp311-manylinux_2_17_s390x.manylinux2014_s390x.whl", hash = "sha256:a24ed04c8ffd54b0729c07cee15a81d964e6fee0e3d4d342a27b020d22959dc6", size = 459721 },
    { url = "https://files.pythonhosted.org/packages/ff/6b/d45873c5e0242196f042d555526f92aa9e0c32355a1be1ff8c27f077fd37/cffi-1.17.1-cp311-cp311-manylinux_2_17_x86_64.manylinux2014_x86_64.whl", hash = "sha256:610faea79c43e44c71e1ec53a554553fa22321b65fae24889706c0a84d4ad86d", size = 467242 },
    { url = "https://files.pythonhosted.org/packages/1a/52/d9a0e523a572fbccf2955f5abe883cfa8bcc570d7faeee06336fbd50c9fc/cffi-1.17.1-cp311-cp311-musllinux_1_1_aarch64.whl", hash = "sha256:a9b15d491f3ad5d692e11f6b71f7857e7835eb677955c00cc0aefcd0669adaf6", size = 477999 },
    { url = "https://files.pythonhosted.org/packages/44/74/f2a2460684a1a2d00ca799ad880d54652841a780c4c97b87754f660c7603/cffi-1.17.1-cp311-cp311-musllinux_1_1_i686.whl", hash = "sha256:de2ea4b5833625383e464549fec1bc395c1bdeeb5f25c4a3a82b5a8c756ec22f", size = 454242 },
    { url = "https://files.pythonhosted.org/packages/f8/4a/34599cac7dfcd888ff54e801afe06a19c17787dfd94495ab0c8d35fe99fb/cffi-1.17.1-cp311-cp311-musllinux_1_1_x86_64.whl", hash = "sha256:fc48c783f9c87e60831201f2cce7f3b2e4846bf4d8728eabe54d60700b318a0b", size = 478604 },
    { url = "https://files.pythonhosted.org/packages/34/33/e1b8a1ba29025adbdcda5fb3a36f94c03d771c1b7b12f726ff7fef2ebe36/cffi-1.17.1-cp311-cp311-win32.whl", hash = "sha256:85a950a4ac9c359340d5963966e3e0a94a676bd6245a4b55bc43949eee26a655", size = 171727 },
    { url = "https://files.pythonhosted.org/packages/3d/97/50228be003bb2802627d28ec0627837ac0bf35c90cf769812056f235b2d1/cffi-1.17.1-cp311-cp311-win_amd64.whl", hash = "sha256:caaf0640ef5f5517f49bc275eca1406b0ffa6aa184892812030f04c2abf589a0", size = 181400 },
    { url = "https://files.pythonhosted.org/packages/5a/84/e94227139ee5fb4d600a7a4927f322e1d4aea6fdc50bd3fca8493caba23f/cffi-1.17.1-cp312-cp312-macosx_10_9_x86_64.whl", hash = "sha256:805b4371bf7197c329fcb3ead37e710d1bca9da5d583f5073b799d5c5bd1eee4", size = 183178 },
    { url = "https://files.pythonhosted.org/packages/da/ee/fb72c2b48656111c4ef27f0f91da355e130a923473bf5ee75c5643d00cca/cffi-1.17.1-cp312-cp312-macosx_11_0_arm64.whl", hash = "sha256:733e99bc2df47476e3848417c5a4540522f234dfd4ef3ab7fafdf555b082ec0c", size = 178840 },
    { url = "https://files.pythonhosted.org/packages/cc/b6/db007700f67d151abadf508cbfd6a1884f57eab90b1bb985c4c8c02b0f28/cffi-1.17.1-cp312-cp312-manylinux_2_12_i686.manylinux2010_i686.manylinux_2_17_i686.manylinux2014_i686.whl", hash = "sha256:1257bdabf294dceb59f5e70c64a3e2f462c30c7ad68092d01bbbfb1c16b1ba36", size = 454803 },
    { url = "https://files.pythonhosted.org/packages/1a/df/f8d151540d8c200eb1c6fba8cd0dfd40904f1b0682ea705c36e6c2e97ab3/cffi-1.17.1-cp312-cp312-manylinux_2_17_aarch64.manylinux2014_aarch64.whl", hash = "sha256:da95af8214998d77a98cc14e3a3bd00aa191526343078b530ceb0bd710fb48a5", size = 478850 },
    { url = "https://files.pythonhosted.org/packages/28/c0/b31116332a547fd2677ae5b78a2ef662dfc8023d67f41b2a83f7c2aa78b1/cffi-1.17.1-cp312-cp312-manylinux_2_17_ppc64le.manylinux2014_ppc64le.whl", hash = "sha256:d63afe322132c194cf832bfec0dc69a99fb9bb6bbd550f161a49e9e855cc78ff", size = 485729 },
    { url = "https://files.pythonhosted.org/packages/91/2b/9a1ddfa5c7f13cab007a2c9cc295b70fbbda7cb10a286aa6810338e60ea1/cffi-1.17.1-cp312-cp312-manylinux_2_17_s390x.manylinux2014_s390x.whl", hash = "sha256:f79fc4fc25f1c8698ff97788206bb3c2598949bfe0fef03d299eb1b5356ada99", size = 471256 },
    { url = "https://files.pythonhosted.org/packages/b2/d5/da47df7004cb17e4955df6a43d14b3b4ae77737dff8bf7f8f333196717bf/cffi-1.17.1-cp312-cp312-manylinux_2_17_x86_64.manylinux2014_x86_64.whl", hash = "sha256:b62ce867176a75d03a665bad002af8e6d54644fad99a3c70905c543130e39d93", size = 479424 },
    { url = "https://files.pythonhosted.org/packages/0b/ac/2a28bcf513e93a219c8a4e8e125534f4f6db03e3179ba1c45e949b76212c/cffi-1.17.1-cp312-cp312-musllinux_1_1_aarch64.whl", hash = "sha256:386c8bf53c502fff58903061338ce4f4950cbdcb23e2902d86c0f722b786bbe3", size = 484568 },
    { url = "https://files.pythonhosted.org/packages/d4/38/ca8a4f639065f14ae0f1d9751e70447a261f1a30fa7547a828ae08142465/cffi-1.17.1-cp312-cp312-musllinux_1_1_x86_64.whl", hash = "sha256:4ceb10419a9adf4460ea14cfd6bc43d08701f0835e979bf821052f1805850fe8", size = 488736 },
    { url = "https://files.pythonhosted.org/packages/86/c5/28b2d6f799ec0bdecf44dced2ec5ed43e0eb63097b0f58c293583b406582/cffi-1.17.1-cp312-cp312-win32.whl", hash = "sha256:a08d7e755f8ed21095a310a693525137cfe756ce62d066e53f502a83dc550f65", size = 172448 },
    { url = "https://files.pythonhosted.org/packages/50/b9/db34c4755a7bd1cb2d1603ac3863f22bcecbd1ba29e5ee841a4bc510b294/cffi-1.17.1-cp312-cp312-win_amd64.whl", hash = "sha256:51392eae71afec0d0c8fb1a53b204dbb3bcabcb3c9b807eedf3e1e6ccf2de903", size = 181976 },
    { url = "https://files.pythonhosted.org/packages/8d/f8/dd6c246b148639254dad4d6803eb6a54e8c85c6e11ec9df2cffa87571dbe/cffi-1.17.1-cp313-cp313-macosx_10_13_x86_64.whl", hash = "sha256:f3a2b4222ce6b60e2e8b337bb9596923045681d71e5a082783484d845390938e", size = 182989 },
    { url = "https://files.pythonhosted.org/packages/8b/f1/672d303ddf17c24fc83afd712316fda78dc6fce1cd53011b839483e1ecc8/cffi-1.17.1-cp313-cp313-macosx_11_0_arm64.whl", hash = "sha256:0984a4925a435b1da406122d4d7968dd861c1385afe3b45ba82b750f229811e2", size = 178802 },
    { url = "https://files.pythonhosted.org/packages/0e/2d/eab2e858a91fdff70533cab61dcff4a1f55ec60425832ddfdc9cd36bc8af/cffi-1.17.1-cp313-cp313-manylinux_2_12_i686.manylinux2010_i686.manylinux_2_17_i686.manylinux2014_i686.whl", hash = "sha256:d01b12eeeb4427d3110de311e1774046ad344f5b1a7403101878976ecd7a10f3", size = 454792 },
    { url = "https://files.pythonhosted.org/packages/75/b2/fbaec7c4455c604e29388d55599b99ebcc250a60050610fadde58932b7ee/cffi-1.17.1-cp313-cp313-manylinux_2_17_aarch64.manylinux2014_aarch64.whl", hash = "sha256:706510fe141c86a69c8ddc029c7910003a17353970cff3b904ff0686a5927683", size = 478893 },
    { url = "https://files.pythonhosted.org/packages/4f/b7/6e4a2162178bf1935c336d4da8a9352cccab4d3a5d7914065490f08c0690/cffi-1.17.1-cp313-cp313-manylinux_2_17_ppc64le.manylinux2014_ppc64le.whl", hash = "sha256:de55b766c7aa2e2a3092c51e0483d700341182f08e67c63630d5b6f200bb28e5", size = 485810 },
    { url = "https://files.pythonhosted.org/packages/c7/8a/1d0e4a9c26e54746dc08c2c6c037889124d4f59dffd853a659fa545f1b40/cffi-1.17.1-cp313-cp313-manylinux_2_17_s390x.manylinux2014_s390x.whl", hash = "sha256:c59d6e989d07460165cc5ad3c61f9fd8f1b4796eacbd81cee78957842b834af4", size = 471200 },
    { url = "https://files.pythonhosted.org/packages/26/9f/1aab65a6c0db35f43c4d1b4f580e8df53914310afc10ae0397d29d697af4/cffi-1.17.1-cp313-cp313-manylinux_2_17_x86_64.manylinux2014_x86_64.whl", hash = "sha256:dd398dbc6773384a17fe0d3e7eeb8d1a21c2200473ee6806bb5e6a8e62bb73dd", size = 479447 },
    { url = "https://files.pythonhosted.org/packages/5f/e4/fb8b3dd8dc0e98edf1135ff067ae070bb32ef9d509d6cb0f538cd6f7483f/cffi-1.17.1-cp313-cp313-musllinux_1_1_aarch64.whl", hash = "sha256:3edc8d958eb099c634dace3c7e16560ae474aa3803a5df240542b305d14e14ed", size = 484358 },
    { url = "https://files.pythonhosted.org/packages/f1/47/d7145bf2dc04684935d57d67dff9d6d795b2ba2796806bb109864be3a151/cffi-1.17.1-cp313-cp313-musllinux_1_1_x86_64.whl", hash = "sha256:72e72408cad3d5419375fc87d289076ee319835bdfa2caad331e377589aebba9", size = 488469 },
    { url = "https://files.pythonhosted.org/packages/bf/ee/f94057fa6426481d663b88637a9a10e859e492c73d0384514a17d78ee205/cffi-1.17.1-cp313-cp313-win32.whl", hash = "sha256:e03eab0a8677fa80d646b5ddece1cbeaf556c313dcfac435ba11f107ba117b5d", size = 172475 },
    { url = "https://files.pythonhosted.org/packages/7c/fc/6a8cb64e5f0324877d503c854da15d76c1e50eb722e320b15345c4d0c6de/cffi-1.17.1-cp313-cp313-win_amd64.whl", hash = "sha256:f6a16c31041f09ead72d69f583767292f750d24913dadacf5756b966aacb3f1a", size = 182009 },
    { url = "https://files.pythonhosted.org/packages/b9/ea/8bb50596b8ffbc49ddd7a1ad305035daa770202a6b782fc164647c2673ad/cffi-1.17.1-cp39-cp39-macosx_10_9_x86_64.whl", hash = "sha256:b2ab587605f4ba0bf81dc0cb08a41bd1c0a5906bd59243d56bad7668a6fc6c16", size = 182220 },
    { url = "https://files.pythonhosted.org/packages/ae/11/e77c8cd24f58285a82c23af484cf5b124a376b32644e445960d1a4654c3a/cffi-1.17.1-cp39-cp39-macosx_11_0_arm64.whl", hash = "sha256:28b16024becceed8c6dfbc75629e27788d8a3f9030691a1dbf9821a128b22c36", size = 178605 },
    { url = "https://files.pythonhosted.org/packages/ed/65/25a8dc32c53bf5b7b6c2686b42ae2ad58743f7ff644844af7cdb29b49361/cffi-1.17.1-cp39-cp39-manylinux_2_12_i686.manylinux2010_i686.manylinux_2_17_i686.manylinux2014_i686.whl", hash = "sha256:1d599671f396c4723d016dbddb72fe8e0397082b0a77a4fab8028923bec050e8", size = 424910 },
    { url = "https://files.pythonhosted.org/packages/42/7a/9d086fab7c66bd7c4d0f27c57a1b6b068ced810afc498cc8c49e0088661c/cffi-1.17.1-cp39-cp39-manylinux_2_17_aarch64.manylinux2014_aarch64.whl", hash = "sha256:ca74b8dbe6e8e8263c0ffd60277de77dcee6c837a3d0881d8c1ead7268c9e576", size = 447200 },
    { url = "https://files.pythonhosted.org/packages/da/63/1785ced118ce92a993b0ec9e0d0ac8dc3e5dbfbcaa81135be56c69cabbb6/cffi-1.17.1-cp39-cp39-manylinux_2_17_ppc64le.manylinux2014_ppc64le.whl", hash = "sha256:f7f5baafcc48261359e14bcd6d9bff6d4b28d9103847c9e136694cb0501aef87", size = 454565 },
    { url = "https://files.pythonhosted.org/packages/74/06/90b8a44abf3556599cdec107f7290277ae8901a58f75e6fe8f970cd72418/cffi-1.17.1-cp39-cp39-manylinux_2_17_s390x.manylinux2014_s390x.whl", hash = "sha256:98e3969bcff97cae1b2def8ba499ea3d6f31ddfdb7635374834cf89a1a08ecf0", size = 435635 },
    { url = "https://files.pythonhosted.org/packages/bd/62/a1f468e5708a70b1d86ead5bab5520861d9c7eacce4a885ded9faa7729c3/cffi-1.17.1-cp39-cp39-manylinux_2_17_x86_64.manylinux2014_x86_64.whl", hash = "sha256:cdf5ce3acdfd1661132f2a9c19cac174758dc2352bfe37d98aa7512c6b7178b3", size = 445218 },
    { url = "https://files.pythonhosted.org/packages/5b/95/b34462f3ccb09c2594aa782d90a90b045de4ff1f70148ee79c69d37a0a5a/cffi-1.17.1-cp39-cp39-musllinux_1_1_aarch64.whl", hash = "sha256:9755e4345d1ec879e3849e62222a18c7174d65a6a92d5b346b1863912168b595", size = 460486 },
    { url = "https://files.pythonhosted.org/packages/fc/fc/a1e4bebd8d680febd29cf6c8a40067182b64f00c7d105f8f26b5bc54317b/cffi-1.17.1-cp39-cp39-musllinux_1_1_i686.whl", hash = "sha256:f1e22e8c4419538cb197e4dd60acc919d7696e5ef98ee4da4e01d3f8cfa4cc5a", size = 437911 },
    { url = "https://files.pythonhosted.org/packages/e6/c3/21cab7a6154b6a5ea330ae80de386e7665254835b9e98ecc1340b3a7de9a/cffi-1.17.1-cp39-cp39-musllinux_1_1_x86_64.whl", hash = "sha256:c03e868a0b3bc35839ba98e74211ed2b05d2119be4e8a0f224fba9384f1fe02e", size = 460632 },
    { url = "https://files.pythonhosted.org/packages/cb/b5/fd9f8b5a84010ca169ee49f4e4ad6f8c05f4e3545b72ee041dbbcb159882/cffi-1.17.1-cp39-cp39-win32.whl", hash = "sha256:e31ae45bc2e29f6b2abd0de1cc3b9d5205aa847cafaecb8af1476a609a2f6eb7", size = 171820 },
    { url = "https://files.pythonhosted.org/packages/8c/52/b08750ce0bce45c143e1b5d7357ee8c55341b52bdef4b0f081af1eb248c2/cffi-1.17.1-cp39-cp39-win_amd64.whl", hash = "sha256:d016c76bdd850f3c626af19b0542c9677ba156e4ee4fccfdd7848803533ef662", size = 181290 },
]

[[package]]
name = "cfgv"
version = "3.4.0"
source = { registry = "https://pypi.org/simple" }
sdist = { url = "https://files.pythonhosted.org/packages/11/74/539e56497d9bd1d484fd863dd69cbbfa653cd2aa27abfe35653494d85e94/cfgv-3.4.0.tar.gz", hash = "sha256:e52591d4c5f5dead8e0f673fb16db7949d2cfb3f7da4582893288f0ded8fe560", size = 7114 }
wheels = [
    { url = "https://files.pythonhosted.org/packages/c5/55/51844dd50c4fc7a33b653bfaba4c2456f06955289ca770a5dbd5fd267374/cfgv-3.4.0-py2.py3-none-any.whl", hash = "sha256:b7265b1f29fd3316bfcd2b330d63d024f2bfd8bcb8b0272f8e19a504856c48f9", size = 7249 },
]

[[package]]
name = "click"
version = "8.1.8"
source = { registry = "https://pypi.org/simple" }
dependencies = [
    { name = "colorama", marker = "sys_platform == 'win32'" },
]
sdist = { url = "https://files.pythonhosted.org/packages/b9/2e/0090cbf739cee7d23781ad4b89a9894a41538e4fcf4c31dcdd705b78eb8b/click-8.1.8.tar.gz", hash = "sha256:ed53c9d8990d83c2a27deae68e4ee337473f6330c040a31d4225c9574d16096a", size = 226593 }
wheels = [
    { url = "https://files.pythonhosted.org/packages/7e/d4/7ebdbd03970677812aac39c869717059dbb71a4cfc033ca6e5221787892c/click-8.1.8-py3-none-any.whl", hash = "sha256:63c132bbbed01578a06712a2d1f497bb62d9c1c0d329b7903a866228027263b2", size = 98188 },
]

[[package]]
name = "colorama"
version = "0.4.6"
source = { registry = "https://pypi.org/simple" }
sdist = { url = "https://files.pythonhosted.org/packages/d8/53/6f443c9a4a8358a93a6792e2acffb9d9d5cb0a5cfd8802644b7b1c9a02e4/colorama-0.4.6.tar.gz", hash = "sha256:08695f5cb7ed6e0531a20572697297273c47b8cae5a63ffc6d6ed5c201be6e44", size = 27697 }
wheels = [
    { url = "https://files.pythonhosted.org/packages/d1/d6/3965ed04c63042e047cb6a3e6ed1a63a35087b6a609aa3a15ed8ac56c221/colorama-0.4.6-py2.py3-none-any.whl", hash = "sha256:4f1d9991f5acc0ca119f9d443620b77f9d6b33703e51011c16baf57afb285fc6", size = 25335 },
]

[[package]]
name = "comm"
version = "0.2.2"
source = { registry = "https://pypi.org/simple" }
dependencies = [
    { name = "traitlets" },
]
sdist = { url = "https://files.pythonhosted.org/packages/e9/a8/fb783cb0abe2b5fded9f55e5703015cdf1c9c85b3669087c538dd15a6a86/comm-0.2.2.tar.gz", hash = "sha256:3fd7a84065306e07bea1773df6eb8282de51ba82f77c72f9c85716ab11fe980e", size = 6210 }
wheels = [
    { url = "https://files.pythonhosted.org/packages/e6/75/49e5bfe642f71f272236b5b2d2691cf915a7283cc0ceda56357b61daa538/comm-0.2.2-py3-none-any.whl", hash = "sha256:e6fb86cb70ff661ee8c9c14e7d36d6de3b4066f1441be4063df9c5009f0a64d3", size = 7180 },
]

[[package]]
name = "debugpy"
version = "1.8.12"
source = { registry = "https://pypi.org/simple" }
sdist = { url = "https://files.pythonhosted.org/packages/68/25/c74e337134edf55c4dfc9af579eccb45af2393c40960e2795a94351e8140/debugpy-1.8.12.tar.gz", hash = "sha256:646530b04f45c830ceae8e491ca1c9320a2d2f0efea3141487c82130aba70dce", size = 1641122 }
wheels = [
    { url = "https://files.pythonhosted.org/packages/56/19/dd58334c0a1ec07babf80bf29fb8daf1a7ca4c1a3bbe61548e40616ac087/debugpy-1.8.12-cp310-cp310-macosx_14_0_x86_64.whl", hash = "sha256:a2ba7ffe58efeae5b8fad1165357edfe01464f9aef25e814e891ec690e7dd82a", size = 2076091 },
    { url = "https://files.pythonhosted.org/packages/4c/37/bde1737da15f9617d11ab7b8d5267165f1b7dae116b2585a6643e89e1fa2/debugpy-1.8.12-cp310-cp310-manylinux_2_5_x86_64.manylinux1_x86_64.manylinux_2_17_x86_64.manylinux2014_x86_64.whl", hash = "sha256:cbbd4149c4fc5e7d508ece083e78c17442ee13b0e69bfa6bd63003e486770f45", size = 3560717 },
    { url = "https://files.pythonhosted.org/packages/d9/ca/bc67f5a36a7de072908bc9e1156c0f0b272a9a2224cf21540ab1ffd71a1f/debugpy-1.8.12-cp310-cp310-win32.whl", hash = "sha256:b202f591204023b3ce62ff9a47baa555dc00bb092219abf5caf0e3718ac20e7c", size = 5180672 },
    { url = "https://files.pythonhosted.org/packages/c1/b9/e899c0a80dfa674dbc992f36f2b1453cd1ee879143cdb455bc04fce999da/debugpy-1.8.12-cp310-cp310-win_amd64.whl", hash = "sha256:9649eced17a98ce816756ce50433b2dd85dfa7bc92ceb60579d68c053f98dff9", size = 5212702 },
    { url = "https://files.pythonhosted.org/packages/af/9f/5b8af282253615296264d4ef62d14a8686f0dcdebb31a669374e22fff0a4/debugpy-1.8.12-cp311-cp311-macosx_14_0_universal2.whl", hash = "sha256:36f4829839ef0afdfdd208bb54f4c3d0eea86106d719811681a8627ae2e53dd5", size = 2174643 },
    { url = "https://files.pythonhosted.org/packages/ef/31/f9274dcd3b0f9f7d1e60373c3fa4696a585c55acb30729d313bb9d3bcbd1/debugpy-1.8.12-cp311-cp311-manylinux_2_5_x86_64.manylinux1_x86_64.manylinux_2_17_x86_64.manylinux2014_x86_64.whl", hash = "sha256:a28ed481d530e3138553be60991d2d61103ce6da254e51547b79549675f539b7", size = 3133457 },
    { url = "https://files.pythonhosted.org/packages/ab/ca/6ee59e9892e424477e0c76e3798046f1fd1288040b927319c7a7b0baa484/debugpy-1.8.12-cp311-cp311-win32.whl", hash = "sha256:4ad9a94d8f5c9b954e0e3b137cc64ef3f579d0df3c3698fe9c3734ee397e4abb", size = 5106220 },
    { url = "https://files.pythonhosted.org/packages/d5/1a/8ab508ab05ede8a4eae3b139bbc06ea3ca6234f9e8c02713a044f253be5e/debugpy-1.8.12-cp311-cp311-win_amd64.whl", hash = "sha256:4703575b78dd697b294f8c65588dc86874ed787b7348c65da70cfc885efdf1e1", size = 5130481 },
    { url = "https://files.pythonhosted.org/packages/ba/e6/0f876ecfe5831ebe4762b19214364753c8bc2b357d28c5d739a1e88325c7/debugpy-1.8.12-cp312-cp312-macosx_14_0_universal2.whl", hash = "sha256:7e94b643b19e8feb5215fa508aee531387494bf668b2eca27fa769ea11d9f498", size = 2500846 },
    { url = "https://files.pythonhosted.org/packages/19/64/33f41653a701f3cd2cbff8b41ebaad59885b3428b5afd0d93d16012ecf17/debugpy-1.8.12-cp312-cp312-manylinux_2_5_x86_64.manylinux1_x86_64.manylinux_2_17_x86_64.manylinux2014_x86_64.whl", hash = "sha256:086b32e233e89a2740c1615c2f775c34ae951508b28b308681dbbb87bba97d06", size = 4222181 },
    { url = "https://files.pythonhosted.org/packages/32/a6/02646cfe50bfacc9b71321c47dc19a46e35f4e0aceea227b6d205e900e34/debugpy-1.8.12-cp312-cp312-win32.whl", hash = "sha256:2ae5df899732a6051b49ea2632a9ea67f929604fd2b036613a9f12bc3163b92d", size = 5227017 },
    { url = "https://files.pythonhosted.org/packages/da/a6/10056431b5c47103474312cf4a2ec1001f73e0b63b1216706d5fef2531eb/debugpy-1.8.12-cp312-cp312-win_amd64.whl", hash = "sha256:39dfbb6fa09f12fae32639e3286112fc35ae976114f1f3d37375f3130a820969", size = 5267555 },
    { url = "https://files.pythonhosted.org/packages/cf/4d/7c3896619a8791effd5d8c31f0834471fc8f8fb3047ec4f5fc69dd1393dd/debugpy-1.8.12-cp313-cp313-macosx_14_0_universal2.whl", hash = "sha256:696d8ae4dff4cbd06bf6b10d671e088b66669f110c7c4e18a44c43cf75ce966f", size = 2485246 },
    { url = "https://files.pythonhosted.org/packages/99/46/bc6dcfd7eb8cc969a5716d858e32485eb40c72c6a8dc88d1e3a4d5e95813/debugpy-1.8.12-cp313-cp313-manylinux_2_5_x86_64.manylinux1_x86_64.manylinux_2_17_x86_64.manylinux2014_x86_64.whl", hash = "sha256:898fba72b81a654e74412a67c7e0a81e89723cfe2a3ea6fcd3feaa3395138ca9", size = 4218616 },
    { url = "https://files.pythonhosted.org/packages/03/dd/d7fcdf0381a9b8094da1f6a1c9f19fed493a4f8576a2682349b3a8b20ec7/debugpy-1.8.12-cp313-cp313-win32.whl", hash = "sha256:22a11c493c70413a01ed03f01c3c3a2fc4478fc6ee186e340487b2edcd6f4180", size = 5226540 },
    { url = "https://files.pythonhosted.org/packages/25/bd/ecb98f5b5fc7ea0bfbb3c355bc1dd57c198a28780beadd1e19915bf7b4d9/debugpy-1.8.12-cp313-cp313-win_amd64.whl", hash = "sha256:fdb3c6d342825ea10b90e43d7f20f01535a72b3a1997850c0c3cefa5c27a4a2c", size = 5267134 },
    { url = "https://files.pythonhosted.org/packages/89/37/a3333c5b69c086465ea3c073424ef2775e52a6c17276f642f64209c4a082/debugpy-1.8.12-cp39-cp39-macosx_14_0_x86_64.whl", hash = "sha256:b5c6c967d02fee30e157ab5227706f965d5c37679c687b1e7bbc5d9e7128bd41", size = 2077275 },
    { url = "https://files.pythonhosted.org/packages/50/1d/99f6a0a78b4b513ff2b0d0e44c1e705f7ee34e3aba0e8add617d339d97dc/debugpy-1.8.12-cp39-cp39-manylinux_2_5_x86_64.manylinux1_x86_64.manylinux_2_17_x86_64.manylinux2014_x86_64.whl", hash = "sha256:88a77f422f31f170c4b7e9ca58eae2a6c8e04da54121900651dfa8e66c29901a", size = 3555956 },
    { url = "https://files.pythonhosted.org/packages/b8/86/c624665aaa807d065da2016b05e9f2fb4fa56872d67a5fbd7751e77f7f88/debugpy-1.8.12-cp39-cp39-win32.whl", hash = "sha256:a4042edef80364239f5b7b5764e55fd3ffd40c32cf6753da9bda4ff0ac466018", size = 5181535 },
    { url = "https://files.pythonhosted.org/packages/72/c7/d59a0f845ce1677b5c2bb170f08cc1cc3531625a5fdce9c67bd31116540a/debugpy-1.8.12-cp39-cp39-win_amd64.whl", hash = "sha256:f30b03b0f27608a0b26c75f0bb8a880c752c0e0b01090551b9d87c7d783e2069", size = 5213601 },
    { url = "https://files.pythonhosted.org/packages/38/c4/5120ad36405c3008f451f94b8f92ef1805b1e516f6ff870f331ccb3c4cc0/debugpy-1.8.12-py2.py3-none-any.whl", hash = "sha256:274b6a2040349b5c9864e475284bce5bb062e63dce368a394b8cc865ae3b00c6", size = 5229490 },
]

[[package]]
name = "decorator"
version = "5.2.1"
source = { registry = "https://pypi.org/simple" }
sdist = { url = "https://files.pythonhosted.org/packages/43/fa/6d96a0978d19e17b68d634497769987b16c8f4cd0a7a05048bec693caa6b/decorator-5.2.1.tar.gz", hash = "sha256:65f266143752f734b0a7cc83c46f4618af75b8c5911b00ccb61d0ac9b6da0360", size = 56711 }
wheels = [
    { url = "https://files.pythonhosted.org/packages/4e/8c/f3147f5c4b73e7550fe5f9352eaa956ae838d5c51eb58e7a25b9f3e2643b/decorator-5.2.1-py3-none-any.whl", hash = "sha256:d316bb415a2d9e2d2b3abcc4084c6502fc09240e292cd76a76afc106a1c8e04a", size = 9190 },
]

[[package]]
name = "distlib"
version = "0.3.9"
source = { registry = "https://pypi.org/simple" }
sdist = { url = "https://files.pythonhosted.org/packages/0d/dd/1bec4c5ddb504ca60fc29472f3d27e8d4da1257a854e1d96742f15c1d02d/distlib-0.3.9.tar.gz", hash = "sha256:a60f20dea646b8a33f3e7772f74dc0b2d0772d2837ee1342a00645c81edf9403", size = 613923 }
wheels = [
    { url = "https://files.pythonhosted.org/packages/91/a1/cf2472db20f7ce4a6be1253a81cfdf85ad9c7885ffbed7047fb72c24cf87/distlib-0.3.9-py2.py3-none-any.whl", hash = "sha256:47f8c22fd27c27e25a65601af709b38e4f0a45ea4fc2e710f65755fa8caaaf87", size = 468973 },
]

[[package]]
name = "dnspython"
version = "2.7.0"
source = { registry = "https://pypi.org/simple" }
sdist = { url = "https://files.pythonhosted.org/packages/b5/4a/263763cb2ba3816dd94b08ad3a33d5fdae34ecb856678773cc40a3605829/dnspython-2.7.0.tar.gz", hash = "sha256:ce9c432eda0dc91cf618a5cedf1a4e142651196bbcd2c80e89ed5a907e5cfaf1", size = 345197 }
wheels = [
    { url = "https://files.pythonhosted.org/packages/68/1b/e0a87d256e40e8c888847551b20a017a6b98139178505dc7ffb96f04e954/dnspython-2.7.0-py3-none-any.whl", hash = "sha256:b4c34b7d10b51bcc3a5071e7b8dee77939f1e878477eeecc965e9835f63c6c86", size = 313632 },
]

[[package]]
name = "email-validator"
version = "2.2.0"
source = { registry = "https://pypi.org/simple" }
dependencies = [
    { name = "dnspython" },
    { name = "idna" },
]
sdist = { url = "https://files.pythonhosted.org/packages/48/ce/13508a1ec3f8bb981ae4ca79ea40384becc868bfae97fd1c942bb3a001b1/email_validator-2.2.0.tar.gz", hash = "sha256:cb690f344c617a714f22e66ae771445a1ceb46821152df8e165c5f9a364582b7", size = 48967 }
wheels = [
    { url = "https://files.pythonhosted.org/packages/d7/ee/bf0adb559ad3c786f12bcbc9296b3f5675f529199bef03e2df281fa1fadb/email_validator-2.2.0-py3-none-any.whl", hash = "sha256:561977c2d73ce3611850a06fa56b414621e0c8faa9d66f2611407d87465da631", size = 33521 },
]

[[package]]
name = "exceptiongroup"
version = "1.2.2"
source = { registry = "https://pypi.org/simple" }
sdist = { url = "https://files.pythonhosted.org/packages/09/35/2495c4ac46b980e4ca1f6ad6db102322ef3ad2410b79fdde159a4b0f3b92/exceptiongroup-1.2.2.tar.gz", hash = "sha256:47c2edf7c6738fafb49fd34290706d1a1a2f4d1c6df275526b62cbb4aa5393cc", size = 28883 }
wheels = [
    { url = "https://files.pythonhosted.org/packages/02/cc/b7e31358aac6ed1ef2bb790a9746ac2c69bcb3c8588b41616914eb106eaf/exceptiongroup-1.2.2-py3-none-any.whl", hash = "sha256:3111b9d131c238bec2f8f516e123e14ba243563fb135d3fe885990585aa7795b", size = 16453 },
]

[[package]]
name = "executing"
version = "2.2.0"
source = { registry = "https://pypi.org/simple" }
sdist = { url = "https://files.pythonhosted.org/packages/91/50/a9d80c47ff289c611ff12e63f7c5d13942c65d68125160cefd768c73e6e4/executing-2.2.0.tar.gz", hash = "sha256:5d108c028108fe2551d1a7b2e8b713341e2cb4fc0aa7dcf966fa4327a5226755", size = 978693 }
wheels = [
    { url = "https://files.pythonhosted.org/packages/7b/8f/c4d9bafc34ad7ad5d8dc16dd1347ee0e507a52c3adb6bfa8887e1c6a26ba/executing-2.2.0-py2.py3-none-any.whl", hash = "sha256:11387150cad388d62750327a53d3339fad4888b39a6fe233c3afbb54ecffd3aa", size = 26702 },
]

[[package]]
name = "filelock"
version = "3.17.0"
source = { registry = "https://pypi.org/simple" }
sdist = { url = "https://files.pythonhosted.org/packages/dc/9c/0b15fb47b464e1b663b1acd1253a062aa5feecb07d4e597daea542ebd2b5/filelock-3.17.0.tar.gz", hash = "sha256:ee4e77401ef576ebb38cd7f13b9b28893194acc20a8e68e18730ba9c0e54660e", size = 18027 }
wheels = [
    { url = "https://files.pythonhosted.org/packages/89/ec/00d68c4ddfedfe64159999e5f8a98fb8442729a63e2077eb9dcd89623d27/filelock-3.17.0-py3-none-any.whl", hash = "sha256:533dc2f7ba78dc2f0f531fc6c4940addf7b70a481e269a5a3b93be94ffbe8338", size = 16164 },
]

[[package]]
name = "identify"
version = "2.6.8"
source = { registry = "https://pypi.org/simple" }
sdist = { url = "https://files.pythonhosted.org/packages/f9/fa/5eb460539e6f5252a7c5a931b53426e49258cde17e3d50685031c300a8fd/identify-2.6.8.tar.gz", hash = "sha256:61491417ea2c0c5c670484fd8abbb34de34cdae1e5f39a73ee65e48e4bb663fc", size = 99249 }
wheels = [
    { url = "https://files.pythonhosted.org/packages/78/8c/4bfcab2d8286473b8d83ea742716f4b79290172e75f91142bc1534b05b9a/identify-2.6.8-py2.py3-none-any.whl", hash = "sha256:83657f0f766a3c8d0eaea16d4ef42494b39b34629a4b3192a9d020d349b3e255", size = 99109 },
]

[[package]]
name = "idna"
version = "3.10"
source = { registry = "https://pypi.org/simple" }
sdist = { url = "https://files.pythonhosted.org/packages/f1/70/7703c29685631f5a7590aa73f1f1d3fa9a380e654b86af429e0934a32f7d/idna-3.10.tar.gz", hash = "sha256:12f65c9b470abda6dc35cf8e63cc574b1c52b11df2c86030af0ac09b01b13ea9", size = 190490 }
wheels = [
    { url = "https://files.pythonhosted.org/packages/76/c6/c88e154df9c4e1a2a66ccf0005a88dfb2650c1dffb6f5ce603dfbd452ce3/idna-3.10-py3-none-any.whl", hash = "sha256:946d195a0d259cbba61165e88e65941f16e9b36ea6ddb97f00452bae8b1287d3", size = 70442 },
]

[[package]]
name = "importlib-metadata"
version = "8.6.1"
source = { registry = "https://pypi.org/simple" }
dependencies = [
    { name = "zipp" },
]
sdist = { url = "https://files.pythonhosted.org/packages/33/08/c1395a292bb23fd03bdf572a1357c5a733d3eecbab877641ceacab23db6e/importlib_metadata-8.6.1.tar.gz", hash = "sha256:310b41d755445d74569f993ccfc22838295d9fe005425094fad953d7f15c8580", size = 55767 }
wheels = [
    { url = "https://files.pythonhosted.org/packages/79/9d/0fb148dc4d6fa4a7dd1d8378168d9b4cd8d4560a6fbf6f0121c5fc34eb68/importlib_metadata-8.6.1-py3-none-any.whl", hash = "sha256:02a89390c1e15fdfdc0d7c6b25cb3e62650d0494005c97d6f148bf5b9787525e", size = 26971 },
]

[[package]]
name = "iniconfig"
version = "2.0.0"
source = { registry = "https://pypi.org/simple" }
sdist = { url = "https://files.pythonhosted.org/packages/d7/4b/cbd8e699e64a6f16ca3a8220661b5f83792b3017d0f79807cb8708d33913/iniconfig-2.0.0.tar.gz", hash = "sha256:2d91e135bf72d31a410b17c16da610a82cb55f6b0477d1a902134b24a455b8b3", size = 4646 }
wheels = [
    { url = "https://files.pythonhosted.org/packages/ef/a6/62565a6e1cf69e10f5727360368e451d4b7f58beeac6173dc9db836a5b46/iniconfig-2.0.0-py3-none-any.whl", hash = "sha256:b6a85871a79d2e3b22d2d1b94ac2824226a63c6b741c88f7ae975f18b6778374", size = 5892 },
]

[[package]]
name = "ipykernel"
version = "6.29.5"
source = { registry = "https://pypi.org/simple" }
dependencies = [
    { name = "appnope", marker = "platform_system == 'Darwin'" },
    { name = "comm" },
    { name = "debugpy" },
<<<<<<< HEAD
    { name = "ipython", version = "8.18.1", source = { registry = "https://pypi.org/simple" }, marker = "python_full_version < '3.10'" },
    { name = "ipython", version = "8.33.0", source = { registry = "https://pypi.org/simple" }, marker = "python_full_version == '3.10.*'" },
    { name = "ipython", version = "9.0.0", source = { registry = "https://pypi.org/simple" }, marker = "python_full_version >= '3.11'" },
=======
    { name = "ipython" },
>>>>>>> 0bfaa36d
    { name = "jupyter-client" },
    { name = "jupyter-core" },
    { name = "matplotlib-inline" },
    { name = "nest-asyncio" },
    { name = "packaging" },
    { name = "psutil" },
    { name = "pyzmq" },
    { name = "tornado" },
    { name = "traitlets" },
]
sdist = { url = "https://files.pythonhosted.org/packages/e9/5c/67594cb0c7055dc50814b21731c22a601101ea3b1b50a9a1b090e11f5d0f/ipykernel-6.29.5.tar.gz", hash = "sha256:f093a22c4a40f8828f8e330a9c297cb93dcab13bd9678ded6de8e5cf81c56215", size = 163367 }
wheels = [
    { url = "https://files.pythonhosted.org/packages/94/5c/368ae6c01c7628438358e6d337c19b05425727fbb221d2a3c4303c372f42/ipykernel-6.29.5-py3-none-any.whl", hash = "sha256:afdb66ba5aa354b09b91379bac28ae4afebbb30e8b39510c9690afb7a10421b5", size = 117173 },
]

[[package]]
name = "ipython"
version = "8.18.1"
source = { registry = "https://pypi.org/simple" }
dependencies = [
    { name = "colorama", marker = "sys_platform == 'win32'" },
    { name = "decorator" },
    { name = "exceptiongroup", marker = "python_full_version < '3.11'" },
    { name = "jedi" },
    { name = "matplotlib-inline" },
    { name = "pexpect", marker = "sys_platform != 'win32'" },
    { name = "prompt-toolkit" },
    { name = "pygments" },
    { name = "stack-data" },
    { name = "traitlets" },
    { name = "typing-extensions", marker = "python_full_version < '3.10'" },
]
sdist = { url = "https://files.pythonhosted.org/packages/b1/b9/3ba6c45a6df813c09a48bac313c22ff83efa26cbb55011218d925a46e2ad/ipython-8.18.1.tar.gz", hash = "sha256:ca6f079bb33457c66e233e4580ebfc4128855b4cf6370dddd73842a9563e8a27", size = 5486330 }
wheels = [
    { url = "https://files.pythonhosted.org/packages/47/6b/d9fdcdef2eb6a23f391251fde8781c38d42acd82abe84d054cb74f7863b0/ipython-8.18.1-py3-none-any.whl", hash = "sha256:e8267419d72d81955ec1177f8a29aaa90ac80ad647499201119e2f05e99aa397", size = 808161 },
]

[[package]]
<<<<<<< HEAD
name = "ipython"
version = "8.33.0"
source = { registry = "https://pypi.org/simple" }
resolution-markers = [
    "python_full_version == '3.10.*'",
]
dependencies = [
    { name = "colorama", marker = "python_full_version == '3.10.*' and sys_platform == 'win32'" },
    { name = "decorator", marker = "python_full_version == '3.10.*'" },
    { name = "exceptiongroup", marker = "python_full_version == '3.10.*'" },
    { name = "jedi", marker = "python_full_version == '3.10.*'" },
    { name = "matplotlib-inline", marker = "python_full_version == '3.10.*'" },
    { name = "pexpect", marker = "python_full_version == '3.10.*' and sys_platform != 'emscripten' and sys_platform != 'win32'" },
    { name = "prompt-toolkit", marker = "python_full_version == '3.10.*'" },
    { name = "pygments", marker = "python_full_version == '3.10.*'" },
    { name = "stack-data", marker = "python_full_version == '3.10.*'" },
    { name = "traitlets", marker = "python_full_version == '3.10.*'" },
    { name = "typing-extensions", marker = "python_full_version == '3.10.*'" },
]
sdist = { url = "https://files.pythonhosted.org/packages/99/5d/27844489a849a9ceb94ea59c1adac9323fb77175a3076742ed76dcc87f07/ipython-8.33.0.tar.gz", hash = "sha256:4c3e36a6dfa9e8e3702bd46f3df668624c975a22ff340e96ea7277afbd76217d", size = 5508284 }
wheels = [
    { url = "https://files.pythonhosted.org/packages/13/e7/7b144d0c3a16f56b213b2d9f9bee22e50f6e54265a551db9f43f09e2c084/ipython-8.33.0-py3-none-any.whl", hash = "sha256:aa5b301dfe1eaf0167ff3238a6825f810a029c9dad9d3f1597f30bd5ff65cc44", size = 826720 },
]

[[package]]
name = "ipython"
version = "9.0.0"
source = { registry = "https://pypi.org/simple" }
resolution-markers = [
    "python_full_version >= '3.11'",
]
dependencies = [
    { name = "colorama", marker = "python_full_version >= '3.11' and sys_platform == 'win32'" },
    { name = "decorator", marker = "python_full_version >= '3.11'" },
    { name = "ipython-pygments-lexers", marker = "python_full_version >= '3.11'" },
    { name = "jedi", marker = "python_full_version >= '3.11'" },
    { name = "matplotlib-inline", marker = "python_full_version >= '3.11'" },
    { name = "pexpect", marker = "python_full_version >= '3.11' and sys_platform != 'emscripten' and sys_platform != 'win32'" },
    { name = "prompt-toolkit", marker = "python_full_version >= '3.11'" },
    { name = "pygments", marker = "python_full_version >= '3.11'" },
    { name = "stack-data", marker = "python_full_version >= '3.11'" },
    { name = "traitlets", marker = "python_full_version >= '3.11'" },
    { name = "typing-extensions", marker = "python_full_version == '3.11.*'" },
]
sdist = { url = "https://files.pythonhosted.org/packages/de/39/264894738a202ddaf6abae39b3f84671ddee23fd292dbb3e10039e70300c/ipython-9.0.0.tar.gz", hash = "sha256:9368d65b3d4a471e9a698fed3ea486bbf6737e45111e915279c971b77f974397", size = 4364165 }
wheels = [
    { url = "https://files.pythonhosted.org/packages/85/a1/894e4c0b6ac994045c6edeb2b6fdf69c59f20fcd2e348a42f4e40889181c/ipython-9.0.0-py3-none-any.whl", hash = "sha256:2cce23069b830a54a5b9d3d66ccd6433047c1503a7b9a3b34593c0b5c2c08477", size = 592040 },
]

[[package]]
name = "ipython-pygments-lexers"
version = "1.1.1"
source = { registry = "https://pypi.org/simple" }
dependencies = [
    { name = "pygments", marker = "python_full_version >= '3.11'" },
]
sdist = { url = "https://files.pythonhosted.org/packages/ef/4c/5dd1d8af08107f88c7f741ead7a40854b8ac24ddf9ae850afbcf698aa552/ipython_pygments_lexers-1.1.1.tar.gz", hash = "sha256:09c0138009e56b6854f9535736f4171d855c8c08a563a0dcd8022f78355c7e81", size = 8393 }
wheels = [
    { url = "https://files.pythonhosted.org/packages/d9/33/1f075bf72b0b747cb3288d011319aaf64083cf2efef8354174e3ed4540e2/ipython_pygments_lexers-1.1.1-py3-none-any.whl", hash = "sha256:a9462224a505ade19a605f71f8fa63c2048833ce50abc86768a0d81d876dc81c", size = 8074 },
]

[[package]]
=======
>>>>>>> 0bfaa36d
name = "ipywidgets"
version = "8.1.5"
source = { registry = "https://pypi.org/simple" }
dependencies = [
    { name = "comm" },
<<<<<<< HEAD
    { name = "ipython", version = "8.18.1", source = { registry = "https://pypi.org/simple" }, marker = "python_full_version < '3.10'" },
    { name = "ipython", version = "8.33.0", source = { registry = "https://pypi.org/simple" }, marker = "python_full_version == '3.10.*'" },
    { name = "ipython", version = "9.0.0", source = { registry = "https://pypi.org/simple" }, marker = "python_full_version >= '3.11'" },
=======
    { name = "ipython" },
>>>>>>> 0bfaa36d
    { name = "jupyterlab-widgets" },
    { name = "traitlets" },
    { name = "widgetsnbextension" },
]
sdist = { url = "https://files.pythonhosted.org/packages/c7/4c/dab2a281b07596a5fc220d49827fe6c794c66f1493d7a74f1df0640f2cc5/ipywidgets-8.1.5.tar.gz", hash = "sha256:870e43b1a35656a80c18c9503bbf2d16802db1cb487eec6fab27d683381dde17", size = 116723 }
wheels = [
    { url = "https://files.pythonhosted.org/packages/22/2d/9c0b76f2f9cc0ebede1b9371b6f317243028ed60b90705863d493bae622e/ipywidgets-8.1.5-py3-none-any.whl", hash = "sha256:3290f526f87ae6e77655555baba4f36681c555b8bdbbff430b70e52c34c86245", size = 139767 },
]

[[package]]
name = "jedi"
version = "0.19.2"
source = { registry = "https://pypi.org/simple" }
dependencies = [
    { name = "parso" },
]
sdist = { url = "https://files.pythonhosted.org/packages/72/3a/79a912fbd4d8dd6fbb02bf69afd3bb72cf0c729bb3063c6f4498603db17a/jedi-0.19.2.tar.gz", hash = "sha256:4770dc3de41bde3966b02eb84fbcf557fb33cce26ad23da12c742fb50ecb11f0", size = 1231287 }
wheels = [
    { url = "https://files.pythonhosted.org/packages/c0/5a/9cac0c82afec3d09ccd97c8b6502d48f165f9124db81b4bcb90b4af974ee/jedi-0.19.2-py2.py3-none-any.whl", hash = "sha256:a8ef22bde8490f57fe5c7681a3c83cb58874daf72b4784de3cce5b6ef6edb5b9", size = 1572278 },
]

[[package]]
name = "jupyter-client"
version = "8.6.3"
source = { registry = "https://pypi.org/simple" }
dependencies = [
    { name = "importlib-metadata", marker = "python_full_version < '3.10'" },
    { name = "jupyter-core" },
    { name = "python-dateutil" },
    { name = "pyzmq" },
    { name = "tornado" },
    { name = "traitlets" },
]
sdist = { url = "https://files.pythonhosted.org/packages/71/22/bf9f12fdaeae18019a468b68952a60fe6dbab5d67cd2a103cac7659b41ca/jupyter_client-8.6.3.tar.gz", hash = "sha256:35b3a0947c4a6e9d589eb97d7d4cd5e90f910ee73101611f01283732bd6d9419", size = 342019 }
wheels = [
    { url = "https://files.pythonhosted.org/packages/11/85/b0394e0b6fcccd2c1eeefc230978a6f8cb0c5df1e4cd3e7625735a0d7d1e/jupyter_client-8.6.3-py3-none-any.whl", hash = "sha256:e8a19cc986cc45905ac3362915f410f3af85424b4c0905e94fa5f2cb08e8f23f", size = 106105 },
]

[[package]]
name = "jupyter-core"
version = "5.7.2"
source = { registry = "https://pypi.org/simple" }
dependencies = [
    { name = "platformdirs" },
    { name = "pywin32", marker = "platform_python_implementation != 'PyPy' and sys_platform == 'win32'" },
    { name = "traitlets" },
]
sdist = { url = "https://files.pythonhosted.org/packages/00/11/b56381fa6c3f4cc5d2cf54a7dbf98ad9aa0b339ef7a601d6053538b079a7/jupyter_core-5.7.2.tar.gz", hash = "sha256:aa5f8d32bbf6b431ac830496da7392035d6f61b4f54872f15c4bd2a9c3f536d9", size = 87629 }
wheels = [
    { url = "https://files.pythonhosted.org/packages/c9/fb/108ecd1fe961941959ad0ee4e12ee7b8b1477247f30b1fdfd83ceaf017f0/jupyter_core-5.7.2-py3-none-any.whl", hash = "sha256:4f7315d2f6b4bcf2e3e7cb6e46772eba760ae459cd1f59d29eb57b0a01bd7409", size = 28965 },
]

[[package]]
name = "jupyterlab-widgets"
version = "3.0.13"
source = { registry = "https://pypi.org/simple" }
sdist = { url = "https://files.pythonhosted.org/packages/59/73/fa26bbb747a9ea4fca6b01453aa22990d52ab62dd61384f1ac0dc9d4e7ba/jupyterlab_widgets-3.0.13.tar.gz", hash = "sha256:a2966d385328c1942b683a8cd96b89b8dd82c8b8f81dda902bb2bc06d46f5bed", size = 203556 }
wheels = [
    { url = "https://files.pythonhosted.org/packages/a9/93/858e87edc634d628e5d752ba944c2833133a28fa87bb093e6832ced36a3e/jupyterlab_widgets-3.0.13-py3-none-any.whl", hash = "sha256:e3cda2c233ce144192f1e29914ad522b2f4c40e77214b0cc97377ca3d323db54", size = 214392 },
]

[[package]]
name = "loguru"
version = "0.7.3"
source = { registry = "https://pypi.org/simple" }
dependencies = [
    { name = "colorama", marker = "sys_platform == 'win32'" },
    { name = "win32-setctime", marker = "sys_platform == 'win32'" },
]
sdist = { url = "https://files.pythonhosted.org/packages/3a/05/a1dae3dffd1116099471c643b8924f5aa6524411dc6c63fdae648c4f1aca/loguru-0.7.3.tar.gz", hash = "sha256:19480589e77d47b8d85b2c827ad95d49bf31b0dcde16593892eb51dd18706eb6", size = 63559 }
wheels = [
    { url = "https://files.pythonhosted.org/packages/0c/29/0348de65b8cc732daa3e33e67806420b2ae89bdce2b04af740289c5c6c8c/loguru-0.7.3-py3-none-any.whl", hash = "sha256:31a33c10c8e1e10422bfd431aeb5d351c7cf7fa671e3c4df004162264b28220c", size = 61595 },
]

[[package]]
name = "markdown-it-py"
version = "3.0.0"
source = { registry = "https://pypi.org/simple" }
dependencies = [
    { name = "mdurl" },
]
sdist = { url = "https://files.pythonhosted.org/packages/38/71/3b932df36c1a044d397a1f92d1cf91ee0a503d91e470cbd670aa66b07ed0/markdown-it-py-3.0.0.tar.gz", hash = "sha256:e3f60a94fa066dc52ec76661e37c851cb232d92f9886b15cb560aaada2df8feb", size = 74596 }
wheels = [
    { url = "https://files.pythonhosted.org/packages/42/d7/1ec15b46af6af88f19b8e5ffea08fa375d433c998b8a7639e76935c14f1f/markdown_it_py-3.0.0-py3-none-any.whl", hash = "sha256:355216845c60bd96232cd8d8c40e8f9765cc86f46880e43a8fd22dc1a1a8cab1", size = 87528 },
]

[[package]]
name = "matplotlib-inline"
version = "0.1.7"
source = { registry = "https://pypi.org/simple" }
dependencies = [
    { name = "traitlets" },
]
sdist = { url = "https://files.pythonhosted.org/packages/99/5b/a36a337438a14116b16480db471ad061c36c3694df7c2084a0da7ba538b7/matplotlib_inline-0.1.7.tar.gz", hash = "sha256:8423b23ec666be3d16e16b60bdd8ac4e86e840ebd1dd11a30b9f117f2fa0ab90", size = 8159 }
wheels = [
    { url = "https://files.pythonhosted.org/packages/8f/8e/9ad090d3553c280a8060fbf6e24dc1c0c29704ee7d1c372f0c174aa59285/matplotlib_inline-0.1.7-py3-none-any.whl", hash = "sha256:df192d39a4ff8f21b1895d72e6a13f5fcc5099f00fa84384e0ea28c2cc0653ca", size = 9899 },
]

[[package]]
name = "mdurl"
version = "0.1.2"
source = { registry = "https://pypi.org/simple" }
sdist = { url = "https://files.pythonhosted.org/packages/d6/54/cfe61301667036ec958cb99bd3efefba235e65cdeb9c84d24a8293ba1d90/mdurl-0.1.2.tar.gz", hash = "sha256:bb413d29f5eea38f31dd4754dd7377d4465116fb207585f97bf925588687c1ba", size = 8729 }
wheels = [
    { url = "https://files.pythonhosted.org/packages/b3/38/89ba8ad64ae25be8de66a6d463314cf1eb366222074cfda9ee839c56a4b4/mdurl-0.1.2-py3-none-any.whl", hash = "sha256:84008a41e51615a49fc9966191ff91509e3c40b939176e643fd50a5c2196b8f8", size = 9979 },
]

[[package]]
name = "nest-asyncio"
version = "1.6.0"
source = { registry = "https://pypi.org/simple" }
sdist = { url = "https://files.pythonhosted.org/packages/83/f8/51569ac65d696c8ecbee95938f89d4abf00f47d58d48f6fbabfe8f0baefe/nest_asyncio-1.6.0.tar.gz", hash = "sha256:6f172d5449aca15afd6c646851f4e31e02c598d553a667e38cafa997cfec55fe", size = 7418 }
wheels = [
    { url = "https://files.pythonhosted.org/packages/a0/c4/c2971a3ba4c6103a3d10c4b0f24f461ddc027f0f09763220cf35ca1401b3/nest_asyncio-1.6.0-py3-none-any.whl", hash = "sha256:87af6efd6b5e897c81050477ef65c62e2b2f35d51703cae01aff2905b1852e1c", size = 5195 },
]

[[package]]
name = "nodeenv"
version = "1.9.1"
source = { registry = "https://pypi.org/simple" }
sdist = { url = "https://files.pythonhosted.org/packages/43/16/fc88b08840de0e0a72a2f9d8c6bae36be573e475a6326ae854bcc549fc45/nodeenv-1.9.1.tar.gz", hash = "sha256:6ec12890a2dab7946721edbfbcd91f3319c6ccc9aec47be7c7e6b7011ee6645f", size = 47437 }
wheels = [
    { url = "https://files.pythonhosted.org/packages/d2/1d/1b658dbd2b9fa9c4c9f32accbfc0205d532c8c6194dc0f2a4c0428e7128a/nodeenv-1.9.1-py2.py3-none-any.whl", hash = "sha256:ba11c9782d29c27c70ffbdda2d7415098754709be8a7056d79a737cd901155c9", size = 22314 },
]

[[package]]
name = "packaging"
version = "24.2"
source = { registry = "https://pypi.org/simple" }
sdist = { url = "https://files.pythonhosted.org/packages/d0/63/68dbb6eb2de9cb10ee4c9c14a0148804425e13c4fb20d61cce69f53106da/packaging-24.2.tar.gz", hash = "sha256:c228a6dc5e932d346bc5739379109d49e8853dd8223571c7c5b55260edc0b97f", size = 163950 }
wheels = [
    { url = "https://files.pythonhosted.org/packages/88/ef/eb23f262cca3c0c4eb7ab1933c3b1f03d021f2c48f54763065b6f0e321be/packaging-24.2-py3-none-any.whl", hash = "sha256:09abb1bccd265c01f4a3aa3f7a7db064b36514d2cba19a2f694fe6150451a759", size = 65451 },
]

[[package]]
name = "parso"
version = "0.8.4"
source = { registry = "https://pypi.org/simple" }
sdist = { url = "https://files.pythonhosted.org/packages/66/94/68e2e17afaa9169cf6412ab0f28623903be73d1b32e208d9e8e541bb086d/parso-0.8.4.tar.gz", hash = "sha256:eb3a7b58240fb99099a345571deecc0f9540ea5f4dd2fe14c2a99d6b281ab92d", size = 400609 }
wheels = [
    { url = "https://files.pythonhosted.org/packages/c6/ac/dac4a63f978e4dcb3c6d3a78c4d8e0192a113d288502a1216950c41b1027/parso-0.8.4-py2.py3-none-any.whl", hash = "sha256:a418670a20291dacd2dddc80c377c5c3791378ee1e8d12bffc35420643d43f18", size = 103650 },
]

[[package]]
name = "pathspec"
version = "0.12.1"
source = { registry = "https://pypi.org/simple" }
sdist = { url = "https://files.pythonhosted.org/packages/ca/bc/f35b8446f4531a7cb215605d100cd88b7ac6f44ab3fc94870c120ab3adbf/pathspec-0.12.1.tar.gz", hash = "sha256:a482d51503a1ab33b1c67a6c3813a26953dbdc71c31dacaef9a838c4e29f5712", size = 51043 }
wheels = [
    { url = "https://files.pythonhosted.org/packages/cc/20/ff623b09d963f88bfde16306a54e12ee5ea43e9b597108672ff3a408aad6/pathspec-0.12.1-py3-none-any.whl", hash = "sha256:a0d503e138a4c123b27490a4f7beda6a01c6f288df0e4a8b79c7eb0dc7b4cc08", size = 31191 },
]

[[package]]
name = "pexpect"
version = "4.9.0"
source = { registry = "https://pypi.org/simple" }
dependencies = [
    { name = "ptyprocess" },
]
sdist = { url = "https://files.pythonhosted.org/packages/42/92/cc564bf6381ff43ce1f4d06852fc19a2f11d180f23dc32d9588bee2f149d/pexpect-4.9.0.tar.gz", hash = "sha256:ee7d41123f3c9911050ea2c2dac107568dc43b2d3b0c7557a33212c398ead30f", size = 166450 }
wheels = [
    { url = "https://files.pythonhosted.org/packages/9e/c3/059298687310d527a58bb01f3b1965787ee3b40dce76752eda8b44e9a2c5/pexpect-4.9.0-py2.py3-none-any.whl", hash = "sha256:7236d1e080e4936be2dc3e326cec0af72acf9212a7e1d060210e70a47e253523", size = 63772 },
]

[[package]]
name = "pip"
version = "25.0.1"
source = { registry = "https://pypi.org/simple" }
sdist = { url = "https://files.pythonhosted.org/packages/70/53/b309b4a497b09655cb7e07088966881a57d082f48ac3cb54ea729fd2c6cf/pip-25.0.1.tar.gz", hash = "sha256:88f96547ea48b940a3a385494e181e29fb8637898f88d88737c5049780f196ea", size = 1950850 }
wheels = [
    { url = "https://files.pythonhosted.org/packages/c9/bc/b7db44f5f39f9d0494071bddae6880eb645970366d0a200022a1a93d57f5/pip-25.0.1-py3-none-any.whl", hash = "sha256:c46efd13b6aa8279f33f2864459c8ce587ea6a1a59ee20de055868d8f7688f7f", size = 1841526 },
]

[[package]]
name = "platformdirs"
version = "4.3.6"
source = { registry = "https://pypi.org/simple" }
sdist = { url = "https://files.pythonhosted.org/packages/13/fc/128cc9cb8f03208bdbf93d3aa862e16d376844a14f9a0ce5cf4507372de4/platformdirs-4.3.6.tar.gz", hash = "sha256:357fb2acbc885b0419afd3ce3ed34564c13c9b95c89360cd9563f73aa5e2b907", size = 21302 }
wheels = [
    { url = "https://files.pythonhosted.org/packages/3c/a6/bc1012356d8ece4d66dd75c4b9fc6c1f6650ddd5991e421177d9f8f671be/platformdirs-4.3.6-py3-none-any.whl", hash = "sha256:73e575e1408ab8103900836b97580d5307456908a03e92031bab39e4554cc3fb", size = 18439 },
]

[[package]]
name = "pluggy"
version = "1.5.0"
source = { registry = "https://pypi.org/simple" }
sdist = { url = "https://files.pythonhosted.org/packages/96/2d/02d4312c973c6050a18b314a5ad0b3210edb65a906f868e31c111dede4a6/pluggy-1.5.0.tar.gz", hash = "sha256:2cffa88e94fdc978c4c574f15f9e59b7f4201d439195c3715ca9e2486f1d0cf1", size = 67955 }
wheels = [
    { url = "https://files.pythonhosted.org/packages/88/5f/e351af9a41f866ac3f1fac4ca0613908d9a41741cfcf2228f4ad853b697d/pluggy-1.5.0-py3-none-any.whl", hash = "sha256:44e1ad92c8ca002de6377e165f3e0f1be63266ab4d554740532335b9d75ea669", size = 20556 },
]

[[package]]
name = "pre-commit"
version = "4.1.0"
source = { registry = "https://pypi.org/simple" }
dependencies = [
    { name = "cfgv" },
    { name = "identify" },
    { name = "nodeenv" },
    { name = "pyyaml" },
    { name = "virtualenv" },
]
sdist = { url = "https://files.pythonhosted.org/packages/2a/13/b62d075317d8686071eb843f0bb1f195eb332f48869d3c31a4c6f1e063ac/pre_commit-4.1.0.tar.gz", hash = "sha256:ae3f018575a588e30dfddfab9a05448bfbd6b73d78709617b5a2b853549716d4", size = 193330 }
wheels = [
    { url = "https://files.pythonhosted.org/packages/43/b3/df14c580d82b9627d173ceea305ba898dca135feb360b6d84019d0803d3b/pre_commit-4.1.0-py2.py3-none-any.whl", hash = "sha256:d29e7cb346295bcc1cc75fc3e92e343495e3ea0196c9ec6ba53f49f10ab6ae7b", size = 220560 },
]

[[package]]
name = "prompt-toolkit"
version = "3.0.50"
source = { registry = "https://pypi.org/simple" }
dependencies = [
    { name = "wcwidth" },
]
sdist = { url = "https://files.pythonhosted.org/packages/a1/e1/bd15cb8ffdcfeeb2bdc215de3c3cffca11408d829e4b8416dcfe71ba8854/prompt_toolkit-3.0.50.tar.gz", hash = "sha256:544748f3860a2623ca5cd6d2795e7a14f3d0e1c3c9728359013f79877fc89bab", size = 429087 }
wheels = [
    { url = "https://files.pythonhosted.org/packages/e4/ea/d836f008d33151c7a1f62caf3d8dd782e4d15f6a43897f64480c2b8de2ad/prompt_toolkit-3.0.50-py3-none-any.whl", hash = "sha256:9b6427eb19e479d98acff65196a307c555eb567989e6d88ebbb1b509d9779198", size = 387816 },
]

[[package]]
name = "psutil"
version = "7.0.0"
source = { registry = "https://pypi.org/simple" }
sdist = { url = "https://files.pythonhosted.org/packages/2a/80/336820c1ad9286a4ded7e845b2eccfcb27851ab8ac6abece774a6ff4d3de/psutil-7.0.0.tar.gz", hash = "sha256:7be9c3eba38beccb6495ea33afd982a44074b78f28c434a1f51cc07fd315c456", size = 497003 }
wheels = [
    { url = "https://files.pythonhosted.org/packages/ed/e6/2d26234410f8b8abdbf891c9da62bee396583f713fb9f3325a4760875d22/psutil-7.0.0-cp36-abi3-macosx_10_9_x86_64.whl", hash = "sha256:101d71dc322e3cffd7cea0650b09b3d08b8e7c4109dd6809fe452dfd00e58b25", size = 238051 },
    { url = "https://files.pythonhosted.org/packages/04/8b/30f930733afe425e3cbfc0e1468a30a18942350c1a8816acfade80c005c4/psutil-7.0.0-cp36-abi3-macosx_11_0_arm64.whl", hash = "sha256:39db632f6bb862eeccf56660871433e111b6ea58f2caea825571951d4b6aa3da", size = 239535 },
    { url = "https://files.pythonhosted.org/packages/2a/ed/d362e84620dd22876b55389248e522338ed1bf134a5edd3b8231d7207f6d/psutil-7.0.0-cp36-abi3-manylinux_2_12_i686.manylinux2010_i686.manylinux_2_17_i686.manylinux2014_i686.whl", hash = "sha256:1fcee592b4c6f146991ca55919ea3d1f8926497a713ed7faaf8225e174581e91", size = 275004 },
    { url = "https://files.pythonhosted.org/packages/bf/b9/b0eb3f3cbcb734d930fdf839431606844a825b23eaf9a6ab371edac8162c/psutil-7.0.0-cp36-abi3-manylinux_2_12_x86_64.manylinux2010_x86_64.manylinux_2_17_x86_64.manylinux2014_x86_64.whl", hash = "sha256:4b1388a4f6875d7e2aff5c4ca1cc16c545ed41dd8bb596cefea80111db353a34", size = 277986 },
    { url = "https://files.pythonhosted.org/packages/eb/a2/709e0fe2f093556c17fbafda93ac032257242cabcc7ff3369e2cb76a97aa/psutil-7.0.0-cp36-abi3-manylinux_2_17_aarch64.manylinux2014_aarch64.whl", hash = "sha256:a5f098451abc2828f7dc6b58d44b532b22f2088f4999a937557b603ce72b1993", size = 279544 },
    { url = "https://files.pythonhosted.org/packages/50/e6/eecf58810b9d12e6427369784efe814a1eec0f492084ce8eb8f4d89d6d61/psutil-7.0.0-cp37-abi3-win32.whl", hash = "sha256:ba3fcef7523064a6c9da440fc4d6bd07da93ac726b5733c29027d7dc95b39d99", size = 241053 },
    { url = "https://files.pythonhosted.org/packages/50/1b/6921afe68c74868b4c9fa424dad3be35b095e16687989ebbb50ce4fceb7c/psutil-7.0.0-cp37-abi3-win_amd64.whl", hash = "sha256:4cf3d4eb1aa9b348dec30105c55cd9b7d4629285735a102beb4441e38db90553", size = 244885 },
]

[[package]]
name = "ptyprocess"
version = "0.7.0"
source = { registry = "https://pypi.org/simple" }
sdist = { url = "https://files.pythonhosted.org/packages/20/e5/16ff212c1e452235a90aeb09066144d0c5a6a8c0834397e03f5224495c4e/ptyprocess-0.7.0.tar.gz", hash = "sha256:5c5d0a3b48ceee0b48485e0c26037c0acd7d29765ca3fbb5cb3831d347423220", size = 70762 }
wheels = [
    { url = "https://files.pythonhosted.org/packages/22/a6/858897256d0deac81a172289110f31629fc4cee19b6f01283303e18c8db3/ptyprocess-0.7.0-py2.py3-none-any.whl", hash = "sha256:4b41f3967fce3af57cc7e94b888626c18bf37a083e3651ca8feeb66d492fef35", size = 13993 },
]

[[package]]
name = "pure-eval"
version = "0.2.3"
source = { registry = "https://pypi.org/simple" }
sdist = { url = "https://files.pythonhosted.org/packages/cd/05/0a34433a064256a578f1783a10da6df098ceaa4a57bbeaa96a6c0352786b/pure_eval-0.2.3.tar.gz", hash = "sha256:5f4e983f40564c576c7c8635ae88db5956bb2229d7e9237d03b3c0b0190eaf42", size = 19752 }
wheels = [
    { url = "https://files.pythonhosted.org/packages/8e/37/efad0257dc6e593a18957422533ff0f87ede7c9c6ea010a2177d738fb82f/pure_eval-0.2.3-py3-none-any.whl", hash = "sha256:1db8e35b67b3d218d818ae653e27f06c3aa420901fa7b081ca98cbedc874e0d0", size = 11842 },
]

[[package]]
name = "pycparser"
version = "2.22"
source = { registry = "https://pypi.org/simple" }
sdist = { url = "https://files.pythonhosted.org/packages/1d/b2/31537cf4b1ca988837256c910a668b553fceb8f069bedc4b1c826024b52c/pycparser-2.22.tar.gz", hash = "sha256:491c8be9c040f5390f5bf44a5b07752bd07f56edf992381b05c701439eec10f6", size = 172736 }
wheels = [
    { url = "https://files.pythonhosted.org/packages/13/a3/a812df4e2dd5696d1f351d58b8fe16a405b234ad2886a0dab9183fb78109/pycparser-2.22-py3-none-any.whl", hash = "sha256:c3702b6d3dd8c7abc1afa565d7e63d53a1d0bd86cdc24edd75470f4de499cfcc", size = 117552 },
]

[[package]]
name = "pydantic"
version = "2.10.6"
source = { registry = "https://pypi.org/simple" }
dependencies = [
    { name = "annotated-types" },
    { name = "pydantic-core" },
    { name = "typing-extensions" },
]
sdist = { url = "https://files.pythonhosted.org/packages/b7/ae/d5220c5c52b158b1de7ca89fc5edb72f304a70a4c540c84c8844bf4008de/pydantic-2.10.6.tar.gz", hash = "sha256:ca5daa827cce33de7a42be142548b0096bf05a7e7b365aebfa5f8eeec7128236", size = 761681 }
wheels = [
    { url = "https://files.pythonhosted.org/packages/f4/3c/8cc1cc84deffa6e25d2d0c688ebb80635dfdbf1dbea3e30c541c8cf4d860/pydantic-2.10.6-py3-none-any.whl", hash = "sha256:427d664bf0b8a2b34ff5dd0f5a18df00591adcee7198fbd71981054cef37b584", size = 431696 },
]

[package.optional-dependencies]
email = [
    { name = "email-validator" },
]

[[package]]
name = "pydantic-core"
version = "2.27.2"
source = { registry = "https://pypi.org/simple" }
dependencies = [
    { name = "typing-extensions" },
]
sdist = { url = "https://files.pythonhosted.org/packages/fc/01/f3e5ac5e7c25833db5eb555f7b7ab24cd6f8c322d3a3ad2d67a952dc0abc/pydantic_core-2.27.2.tar.gz", hash = "sha256:eb026e5a4c1fee05726072337ff51d1efb6f59090b7da90d30ea58625b1ffb39", size = 413443 }
wheels = [
    { url = "https://files.pythonhosted.org/packages/3a/bc/fed5f74b5d802cf9a03e83f60f18864e90e3aed7223adaca5ffb7a8d8d64/pydantic_core-2.27.2-cp310-cp310-macosx_10_12_x86_64.whl", hash = "sha256:2d367ca20b2f14095a8f4fa1210f5a7b78b8a20009ecced6b12818f455b1e9fa", size = 1895938 },
    { url = "https://files.pythonhosted.org/packages/71/2a/185aff24ce844e39abb8dd680f4e959f0006944f4a8a0ea372d9f9ae2e53/pydantic_core-2.27.2-cp310-cp310-macosx_11_0_arm64.whl", hash = "sha256:491a2b73db93fab69731eaee494f320faa4e093dbed776be1a829c2eb222c34c", size = 1815684 },
    { url = "https://files.pythonhosted.org/packages/c3/43/fafabd3d94d159d4f1ed62e383e264f146a17dd4d48453319fd782e7979e/pydantic_core-2.27.2-cp310-cp310-manylinux_2_17_aarch64.manylinux2014_aarch64.whl", hash = "sha256:7969e133a6f183be60e9f6f56bfae753585680f3b7307a8e555a948d443cc05a", size = 1829169 },
    { url = "https://files.pythonhosted.org/packages/a2/d1/f2dfe1a2a637ce6800b799aa086d079998959f6f1215eb4497966efd2274/pydantic_core-2.27.2-cp310-cp310-manylinux_2_17_armv7l.manylinux2014_armv7l.whl", hash = "sha256:3de9961f2a346257caf0aa508a4da705467f53778e9ef6fe744c038119737ef5", size = 1867227 },
    { url = "https://files.pythonhosted.org/packages/7d/39/e06fcbcc1c785daa3160ccf6c1c38fea31f5754b756e34b65f74e99780b5/pydantic_core-2.27.2-cp310-cp310-manylinux_2_17_ppc64le.manylinux2014_ppc64le.whl", hash = "sha256:e2bb4d3e5873c37bb3dd58714d4cd0b0e6238cebc4177ac8fe878f8b3aa8e74c", size = 2037695 },
    { url = "https://files.pythonhosted.org/packages/7a/67/61291ee98e07f0650eb756d44998214231f50751ba7e13f4f325d95249ab/pydantic_core-2.27.2-cp310-cp310-manylinux_2_17_s390x.manylinux2014_s390x.whl", hash = "sha256:280d219beebb0752699480fe8f1dc61ab6615c2046d76b7ab7ee38858de0a4e7", size = 2741662 },
    { url = "https://files.pythonhosted.org/packages/32/90/3b15e31b88ca39e9e626630b4c4a1f5a0dfd09076366f4219429e6786076/pydantic_core-2.27.2-cp310-cp310-manylinux_2_17_x86_64.manylinux2014_x86_64.whl", hash = "sha256:47956ae78b6422cbd46f772f1746799cbb862de838fd8d1fbd34a82e05b0983a", size = 1993370 },
    { url = "https://files.pythonhosted.org/packages/ff/83/c06d333ee3a67e2e13e07794995c1535565132940715931c1c43bfc85b11/pydantic_core-2.27.2-cp310-cp310-manylinux_2_5_i686.manylinux1_i686.whl", hash = "sha256:14d4a5c49d2f009d62a2a7140d3064f686d17a5d1a268bc641954ba181880236", size = 1996813 },
    { url = "https://files.pythonhosted.org/packages/7c/f7/89be1c8deb6e22618a74f0ca0d933fdcb8baa254753b26b25ad3acff8f74/pydantic_core-2.27.2-cp310-cp310-musllinux_1_1_aarch64.whl", hash = "sha256:337b443af21d488716f8d0b6164de833e788aa6bd7e3a39c005febc1284f4962", size = 2005287 },
    { url = "https://files.pythonhosted.org/packages/b7/7d/8eb3e23206c00ef7feee17b83a4ffa0a623eb1a9d382e56e4aa46fd15ff2/pydantic_core-2.27.2-cp310-cp310-musllinux_1_1_armv7l.whl", hash = "sha256:03d0f86ea3184a12f41a2d23f7ccb79cdb5a18e06993f8a45baa8dfec746f0e9", size = 2128414 },
    { url = "https://files.pythonhosted.org/packages/4e/99/fe80f3ff8dd71a3ea15763878d464476e6cb0a2db95ff1c5c554133b6b83/pydantic_core-2.27.2-cp310-cp310-musllinux_1_1_x86_64.whl", hash = "sha256:7041c36f5680c6e0f08d922aed302e98b3745d97fe1589db0a3eebf6624523af", size = 2155301 },
    { url = "https://files.pythonhosted.org/packages/2b/a3/e50460b9a5789ca1451b70d4f52546fa9e2b420ba3bfa6100105c0559238/pydantic_core-2.27.2-cp310-cp310-win32.whl", hash = "sha256:50a68f3e3819077be2c98110c1f9dcb3817e93f267ba80a2c05bb4f8799e2ff4", size = 1816685 },
    { url = "https://files.pythonhosted.org/packages/57/4c/a8838731cb0f2c2a39d3535376466de6049034d7b239c0202a64aaa05533/pydantic_core-2.27.2-cp310-cp310-win_amd64.whl", hash = "sha256:e0fd26b16394ead34a424eecf8a31a1f5137094cabe84a1bcb10fa6ba39d3d31", size = 1982876 },
    { url = "https://files.pythonhosted.org/packages/c2/89/f3450af9d09d44eea1f2c369f49e8f181d742f28220f88cc4dfaae91ea6e/pydantic_core-2.27.2-cp311-cp311-macosx_10_12_x86_64.whl", hash = "sha256:8e10c99ef58cfdf2a66fc15d66b16c4a04f62bca39db589ae8cba08bc55331bc", size = 1893421 },
    { url = "https://files.pythonhosted.org/packages/9e/e3/71fe85af2021f3f386da42d291412e5baf6ce7716bd7101ea49c810eda90/pydantic_core-2.27.2-cp311-cp311-macosx_11_0_arm64.whl", hash = "sha256:26f32e0adf166a84d0cb63be85c562ca8a6fa8de28e5f0d92250c6b7e9e2aff7", size = 1814998 },
    { url = "https://files.pythonhosted.org/packages/a6/3c/724039e0d848fd69dbf5806894e26479577316c6f0f112bacaf67aa889ac/pydantic_core-2.27.2-cp311-cp311-manylinux_2_17_aarch64.manylinux2014_aarch64.whl", hash = "sha256:8c19d1ea0673cd13cc2f872f6c9ab42acc4e4f492a7ca9d3795ce2b112dd7e15", size = 1826167 },
    { url = "https://files.pythonhosted.org/packages/2b/5b/1b29e8c1fb5f3199a9a57c1452004ff39f494bbe9bdbe9a81e18172e40d3/pydantic_core-2.27.2-cp311-cp311-manylinux_2_17_armv7l.manylinux2014_armv7l.whl", hash = "sha256:5e68c4446fe0810e959cdff46ab0a41ce2f2c86d227d96dc3847af0ba7def306", size = 1865071 },
    { url = "https://files.pythonhosted.org/packages/89/6c/3985203863d76bb7d7266e36970d7e3b6385148c18a68cc8915fd8c84d57/pydantic_core-2.27.2-cp311-cp311-manylinux_2_17_ppc64le.manylinux2014_ppc64le.whl", hash = "sha256:d9640b0059ff4f14d1f37321b94061c6db164fbe49b334b31643e0528d100d99", size = 2036244 },
    { url = "https://files.pythonhosted.org/packages/0e/41/f15316858a246b5d723f7d7f599f79e37493b2e84bfc789e58d88c209f8a/pydantic_core-2.27.2-cp311-cp311-manylinux_2_17_s390x.manylinux2014_s390x.whl", hash = "sha256:40d02e7d45c9f8af700f3452f329ead92da4c5f4317ca9b896de7ce7199ea459", size = 2737470 },
    { url = "https://files.pythonhosted.org/packages/a8/7c/b860618c25678bbd6d1d99dbdfdf0510ccb50790099b963ff78a124b754f/pydantic_core-2.27.2-cp311-cp311-manylinux_2_17_x86_64.manylinux2014_x86_64.whl", hash = "sha256:1c1fd185014191700554795c99b347d64f2bb637966c4cfc16998a0ca700d048", size = 1992291 },
    { url = "https://files.pythonhosted.org/packages/bf/73/42c3742a391eccbeab39f15213ecda3104ae8682ba3c0c28069fbcb8c10d/pydantic_core-2.27.2-cp311-cp311-manylinux_2_5_i686.manylinux1_i686.whl", hash = "sha256:d81d2068e1c1228a565af076598f9e7451712700b673de8f502f0334f281387d", size = 1994613 },
    { url = "https://files.pythonhosted.org/packages/94/7a/941e89096d1175d56f59340f3a8ebaf20762fef222c298ea96d36a6328c5/pydantic_core-2.27.2-cp311-cp311-musllinux_1_1_aarch64.whl", hash = "sha256:1a4207639fb02ec2dbb76227d7c751a20b1a6b4bc52850568e52260cae64ca3b", size = 2002355 },
    { url = "https://files.pythonhosted.org/packages/6e/95/2359937a73d49e336a5a19848713555605d4d8d6940c3ec6c6c0ca4dcf25/pydantic_core-2.27.2-cp311-cp311-musllinux_1_1_armv7l.whl", hash = "sha256:3de3ce3c9ddc8bbd88f6e0e304dea0e66d843ec9de1b0042b0911c1663ffd474", size = 2126661 },
    { url = "https://files.pythonhosted.org/packages/2b/4c/ca02b7bdb6012a1adef21a50625b14f43ed4d11f1fc237f9d7490aa5078c/pydantic_core-2.27.2-cp311-cp311-musllinux_1_1_x86_64.whl", hash = "sha256:30c5f68ded0c36466acede341551106821043e9afaad516adfb6e8fa80a4e6a6", size = 2153261 },
    { url = "https://files.pythonhosted.org/packages/72/9d/a241db83f973049a1092a079272ffe2e3e82e98561ef6214ab53fe53b1c7/pydantic_core-2.27.2-cp311-cp311-win32.whl", hash = "sha256:c70c26d2c99f78b125a3459f8afe1aed4d9687c24fd677c6a4436bc042e50d6c", size = 1812361 },
    { url = "https://files.pythonhosted.org/packages/e8/ef/013f07248041b74abd48a385e2110aa3a9bbfef0fbd97d4e6d07d2f5b89a/pydantic_core-2.27.2-cp311-cp311-win_amd64.whl", hash = "sha256:08e125dbdc505fa69ca7d9c499639ab6407cfa909214d500897d02afb816e7cc", size = 1982484 },
    { url = "https://files.pythonhosted.org/packages/10/1c/16b3a3e3398fd29dca77cea0a1d998d6bde3902fa2706985191e2313cc76/pydantic_core-2.27.2-cp311-cp311-win_arm64.whl", hash = "sha256:26f0d68d4b235a2bae0c3fc585c585b4ecc51382db0e3ba402a22cbc440915e4", size = 1867102 },
    { url = "https://files.pythonhosted.org/packages/d6/74/51c8a5482ca447871c93e142d9d4a92ead74de6c8dc5e66733e22c9bba89/pydantic_core-2.27.2-cp312-cp312-macosx_10_12_x86_64.whl", hash = "sha256:9e0c8cfefa0ef83b4da9588448b6d8d2a2bf1a53c3f1ae5fca39eb3061e2f0b0", size = 1893127 },
    { url = "https://files.pythonhosted.org/packages/d3/f3/c97e80721735868313c58b89d2de85fa80fe8dfeeed84dc51598b92a135e/pydantic_core-2.27.2-cp312-cp312-macosx_11_0_arm64.whl", hash = "sha256:83097677b8e3bd7eaa6775720ec8e0405f1575015a463285a92bfdfe254529ef", size = 1811340 },
    { url = "https://files.pythonhosted.org/packages/9e/91/840ec1375e686dbae1bd80a9e46c26a1e0083e1186abc610efa3d9a36180/pydantic_core-2.27.2-cp312-cp312-manylinux_2_17_aarch64.manylinux2014_aarch64.whl", hash = "sha256:172fce187655fece0c90d90a678424b013f8fbb0ca8b036ac266749c09438cb7", size = 1822900 },
    { url = "https://files.pythonhosted.org/packages/f6/31/4240bc96025035500c18adc149aa6ffdf1a0062a4b525c932065ceb4d868/pydantic_core-2.27.2-cp312-cp312-manylinux_2_17_armv7l.manylinux2014_armv7l.whl", hash = "sha256:519f29f5213271eeeeb3093f662ba2fd512b91c5f188f3bb7b27bc5973816934", size = 1869177 },
    { url = "https://files.pythonhosted.org/packages/fa/20/02fbaadb7808be578317015c462655c317a77a7c8f0ef274bc016a784c54/pydantic_core-2.27.2-cp312-cp312-manylinux_2_17_ppc64le.manylinux2014_ppc64le.whl", hash = "sha256:05e3a55d124407fffba0dd6b0c0cd056d10e983ceb4e5dbd10dda135c31071d6", size = 2038046 },
    { url = "https://files.pythonhosted.org/packages/06/86/7f306b904e6c9eccf0668248b3f272090e49c275bc488a7b88b0823444a4/pydantic_core-2.27.2-cp312-cp312-manylinux_2_17_s390x.manylinux2014_s390x.whl", hash = "sha256:9c3ed807c7b91de05e63930188f19e921d1fe90de6b4f5cd43ee7fcc3525cb8c", size = 2685386 },
    { url = "https://files.pythonhosted.org/packages/8d/f0/49129b27c43396581a635d8710dae54a791b17dfc50c70164866bbf865e3/pydantic_core-2.27.2-cp312-cp312-manylinux_2_17_x86_64.manylinux2014_x86_64.whl", hash = "sha256:6fb4aadc0b9a0c063206846d603b92030eb6f03069151a625667f982887153e2", size = 1997060 },
    { url = "https://files.pythonhosted.org/packages/0d/0f/943b4af7cd416c477fd40b187036c4f89b416a33d3cc0ab7b82708a667aa/pydantic_core-2.27.2-cp312-cp312-manylinux_2_5_i686.manylinux1_i686.whl", hash = "sha256:28ccb213807e037460326424ceb8b5245acb88f32f3d2777427476e1b32c48c4", size = 2004870 },
    { url = "https://files.pythonhosted.org/packages/35/40/aea70b5b1a63911c53a4c8117c0a828d6790483f858041f47bab0b779f44/pydantic_core-2.27.2-cp312-cp312-musllinux_1_1_aarch64.whl", hash = "sha256:de3cd1899e2c279b140adde9357c4495ed9d47131b4a4eaff9052f23398076b3", size = 1999822 },
    { url = "https://files.pythonhosted.org/packages/f2/b3/807b94fd337d58effc5498fd1a7a4d9d59af4133e83e32ae39a96fddec9d/pydantic_core-2.27.2-cp312-cp312-musllinux_1_1_armv7l.whl", hash = "sha256:220f892729375e2d736b97d0e51466252ad84c51857d4d15f5e9692f9ef12be4", size = 2130364 },
    { url = "https://files.pythonhosted.org/packages/fc/df/791c827cd4ee6efd59248dca9369fb35e80a9484462c33c6649a8d02b565/pydantic_core-2.27.2-cp312-cp312-musllinux_1_1_x86_64.whl", hash = "sha256:a0fcd29cd6b4e74fe8ddd2c90330fd8edf2e30cb52acda47f06dd615ae72da57", size = 2158303 },
    { url = "https://files.pythonhosted.org/packages/9b/67/4e197c300976af185b7cef4c02203e175fb127e414125916bf1128b639a9/pydantic_core-2.27.2-cp312-cp312-win32.whl", hash = "sha256:1e2cb691ed9834cd6a8be61228471d0a503731abfb42f82458ff27be7b2186fc", size = 1834064 },
    { url = "https://files.pythonhosted.org/packages/1f/ea/cd7209a889163b8dcca139fe32b9687dd05249161a3edda62860430457a5/pydantic_core-2.27.2-cp312-cp312-win_amd64.whl", hash = "sha256:cc3f1a99a4f4f9dd1de4fe0312c114e740b5ddead65bb4102884b384c15d8bc9", size = 1989046 },
    { url = "https://files.pythonhosted.org/packages/bc/49/c54baab2f4658c26ac633d798dab66b4c3a9bbf47cff5284e9c182f4137a/pydantic_core-2.27.2-cp312-cp312-win_arm64.whl", hash = "sha256:3911ac9284cd8a1792d3cb26a2da18f3ca26c6908cc434a18f730dc0db7bfa3b", size = 1885092 },
    { url = "https://files.pythonhosted.org/packages/41/b1/9bc383f48f8002f99104e3acff6cba1231b29ef76cfa45d1506a5cad1f84/pydantic_core-2.27.2-cp313-cp313-macosx_10_12_x86_64.whl", hash = "sha256:7d14bd329640e63852364c306f4d23eb744e0f8193148d4044dd3dacdaacbd8b", size = 1892709 },
    { url = "https://files.pythonhosted.org/packages/10/6c/e62b8657b834f3eb2961b49ec8e301eb99946245e70bf42c8817350cbefc/pydantic_core-2.27.2-cp313-cp313-macosx_11_0_arm64.whl", hash = "sha256:82f91663004eb8ed30ff478d77c4d1179b3563df6cdb15c0817cd1cdaf34d154", size = 1811273 },
    { url = "https://files.pythonhosted.org/packages/ba/15/52cfe49c8c986e081b863b102d6b859d9defc63446b642ccbbb3742bf371/pydantic_core-2.27.2-cp313-cp313-manylinux_2_17_aarch64.manylinux2014_aarch64.whl", hash = "sha256:71b24c7d61131bb83df10cc7e687433609963a944ccf45190cfc21e0887b08c9", size = 1823027 },
    { url = "https://files.pythonhosted.org/packages/b1/1c/b6f402cfc18ec0024120602bdbcebc7bdd5b856528c013bd4d13865ca473/pydantic_core-2.27.2-cp313-cp313-manylinux_2_17_armv7l.manylinux2014_armv7l.whl", hash = "sha256:fa8e459d4954f608fa26116118bb67f56b93b209c39b008277ace29937453dc9", size = 1868888 },
    { url = "https://files.pythonhosted.org/packages/bd/7b/8cb75b66ac37bc2975a3b7de99f3c6f355fcc4d89820b61dffa8f1e81677/pydantic_core-2.27.2-cp313-cp313-manylinux_2_17_ppc64le.manylinux2014_ppc64le.whl", hash = "sha256:ce8918cbebc8da707ba805b7fd0b382816858728ae7fe19a942080c24e5b7cd1", size = 2037738 },
    { url = "https://files.pythonhosted.org/packages/c8/f1/786d8fe78970a06f61df22cba58e365ce304bf9b9f46cc71c8c424e0c334/pydantic_core-2.27.2-cp313-cp313-manylinux_2_17_s390x.manylinux2014_s390x.whl", hash = "sha256:eda3f5c2a021bbc5d976107bb302e0131351c2ba54343f8a496dc8783d3d3a6a", size = 2685138 },
    { url = "https://files.pythonhosted.org/packages/a6/74/d12b2cd841d8724dc8ffb13fc5cef86566a53ed358103150209ecd5d1999/pydantic_core-2.27.2-cp313-cp313-manylinux_2_17_x86_64.manylinux2014_x86_64.whl", hash = "sha256:bd8086fa684c4775c27f03f062cbb9eaa6e17f064307e86b21b9e0abc9c0f02e", size = 1997025 },
    { url = "https://files.pythonhosted.org/packages/a0/6e/940bcd631bc4d9a06c9539b51f070b66e8f370ed0933f392db6ff350d873/pydantic_core-2.27.2-cp313-cp313-manylinux_2_5_i686.manylinux1_i686.whl", hash = "sha256:8d9b3388db186ba0c099a6d20f0604a44eabdeef1777ddd94786cdae158729e4", size = 2004633 },
    { url = "https://files.pythonhosted.org/packages/50/cc/a46b34f1708d82498c227d5d80ce615b2dd502ddcfd8376fc14a36655af1/pydantic_core-2.27.2-cp313-cp313-musllinux_1_1_aarch64.whl", hash = "sha256:7a66efda2387de898c8f38c0cf7f14fca0b51a8ef0b24bfea5849f1b3c95af27", size = 1999404 },
    { url = "https://files.pythonhosted.org/packages/ca/2d/c365cfa930ed23bc58c41463bae347d1005537dc8db79e998af8ba28d35e/pydantic_core-2.27.2-cp313-cp313-musllinux_1_1_armv7l.whl", hash = "sha256:18a101c168e4e092ab40dbc2503bdc0f62010e95d292b27827871dc85450d7ee", size = 2130130 },
    { url = "https://files.pythonhosted.org/packages/f4/d7/eb64d015c350b7cdb371145b54d96c919d4db516817f31cd1c650cae3b21/pydantic_core-2.27.2-cp313-cp313-musllinux_1_1_x86_64.whl", hash = "sha256:ba5dd002f88b78a4215ed2f8ddbdf85e8513382820ba15ad5ad8955ce0ca19a1", size = 2157946 },
    { url = "https://files.pythonhosted.org/packages/a4/99/bddde3ddde76c03b65dfd5a66ab436c4e58ffc42927d4ff1198ffbf96f5f/pydantic_core-2.27.2-cp313-cp313-win32.whl", hash = "sha256:1ebaf1d0481914d004a573394f4be3a7616334be70261007e47c2a6fe7e50130", size = 1834387 },
    { url = "https://files.pythonhosted.org/packages/71/47/82b5e846e01b26ac6f1893d3c5f9f3a2eb6ba79be26eef0b759b4fe72946/pydantic_core-2.27.2-cp313-cp313-win_amd64.whl", hash = "sha256:953101387ecf2f5652883208769a79e48db18c6df442568a0b5ccd8c2723abee", size = 1990453 },
    { url = "https://files.pythonhosted.org/packages/51/b2/b2b50d5ecf21acf870190ae5d093602d95f66c9c31f9d5de6062eb329ad1/pydantic_core-2.27.2-cp313-cp313-win_arm64.whl", hash = "sha256:ac4dbfd1691affb8f48c2c13241a2e3b60ff23247cbcf981759c768b6633cf8b", size = 1885186 },
    { url = "https://files.pythonhosted.org/packages/27/97/3aef1ddb65c5ccd6eda9050036c956ff6ecbfe66cb7eb40f280f121a5bb0/pydantic_core-2.27.2-cp39-cp39-macosx_10_12_x86_64.whl", hash = "sha256:c10eb4f1659290b523af58fa7cffb452a61ad6ae5613404519aee4bfbf1df993", size = 1896475 },
    { url = "https://files.pythonhosted.org/packages/ad/d3/5668da70e373c9904ed2f372cb52c0b996426f302e0dee2e65634c92007d/pydantic_core-2.27.2-cp39-cp39-macosx_11_0_arm64.whl", hash = "sha256:ef592d4bad47296fb11f96cd7dc898b92e795032b4894dfb4076cfccd43a9308", size = 1772279 },
    { url = "https://files.pythonhosted.org/packages/8a/9e/e44b8cb0edf04a2f0a1f6425a65ee089c1d6f9c4c2dcab0209127b6fdfc2/pydantic_core-2.27.2-cp39-cp39-manylinux_2_17_aarch64.manylinux2014_aarch64.whl", hash = "sha256:c61709a844acc6bf0b7dce7daae75195a10aac96a596ea1b776996414791ede4", size = 1829112 },
    { url = "https://files.pythonhosted.org/packages/1c/90/1160d7ac700102effe11616e8119e268770f2a2aa5afb935f3ee6832987d/pydantic_core-2.27.2-cp39-cp39-manylinux_2_17_armv7l.manylinux2014_armv7l.whl", hash = "sha256:42c5f762659e47fdb7b16956c71598292f60a03aa92f8b6351504359dbdba6cf", size = 1866780 },
    { url = "https://files.pythonhosted.org/packages/ee/33/13983426df09a36d22c15980008f8d9c77674fc319351813b5a2739b70f3/pydantic_core-2.27.2-cp39-cp39-manylinux_2_17_ppc64le.manylinux2014_ppc64le.whl", hash = "sha256:4c9775e339e42e79ec99c441d9730fccf07414af63eac2f0e48e08fd38a64d76", size = 2037943 },
    { url = "https://files.pythonhosted.org/packages/01/d7/ced164e376f6747e9158c89988c293cd524ab8d215ae4e185e9929655d5c/pydantic_core-2.27.2-cp39-cp39-manylinux_2_17_s390x.manylinux2014_s390x.whl", hash = "sha256:57762139821c31847cfb2df63c12f725788bd9f04bc2fb392790959b8f70f118", size = 2740492 },
    { url = "https://files.pythonhosted.org/packages/8b/1f/3dc6e769d5b7461040778816aab2b00422427bcaa4b56cc89e9c653b2605/pydantic_core-2.27.2-cp39-cp39-manylinux_2_17_x86_64.manylinux2014_x86_64.whl", hash = "sha256:0d1e85068e818c73e048fe28cfc769040bb1f475524f4745a5dc621f75ac7630", size = 1995714 },
    { url = "https://files.pythonhosted.org/packages/07/d7/a0bd09bc39283530b3f7c27033a814ef254ba3bd0b5cfd040b7abf1fe5da/pydantic_core-2.27.2-cp39-cp39-manylinux_2_5_i686.manylinux1_i686.whl", hash = "sha256:097830ed52fd9e427942ff3b9bc17fab52913b2f50f2880dc4a5611446606a54", size = 1997163 },
    { url = "https://files.pythonhosted.org/packages/2d/bb/2db4ad1762e1c5699d9b857eeb41959191980de6feb054e70f93085e1bcd/pydantic_core-2.27.2-cp39-cp39-musllinux_1_1_aarch64.whl", hash = "sha256:044a50963a614ecfae59bb1eaf7ea7efc4bc62f49ed594e18fa1e5d953c40e9f", size = 2005217 },
    { url = "https://files.pythonhosted.org/packages/53/5f/23a5a3e7b8403f8dd8fc8a6f8b49f6b55c7d715b77dcf1f8ae919eeb5628/pydantic_core-2.27.2-cp39-cp39-musllinux_1_1_armv7l.whl", hash = "sha256:4e0b4220ba5b40d727c7f879eac379b822eee5d8fff418e9d3381ee45b3b0362", size = 2127899 },
    { url = "https://files.pythonhosted.org/packages/c2/ae/aa38bb8dd3d89c2f1d8362dd890ee8f3b967330821d03bbe08fa01ce3766/pydantic_core-2.27.2-cp39-cp39-musllinux_1_1_x86_64.whl", hash = "sha256:5e4f4bb20d75e9325cc9696c6802657b58bc1dbbe3022f32cc2b2b632c3fbb96", size = 2155726 },
    { url = "https://files.pythonhosted.org/packages/98/61/4f784608cc9e98f70839187117ce840480f768fed5d386f924074bf6213c/pydantic_core-2.27.2-cp39-cp39-win32.whl", hash = "sha256:cca63613e90d001b9f2f9a9ceb276c308bfa2a43fafb75c8031c4f66039e8c6e", size = 1817219 },
    { url = "https://files.pythonhosted.org/packages/57/82/bb16a68e4a1a858bb3768c2c8f1ff8d8978014e16598f001ea29a25bf1d1/pydantic_core-2.27.2-cp39-cp39-win_amd64.whl", hash = "sha256:77d1bca19b0f7021b3a982e6f903dcd5b2b06076def36a652e3907f596e29f67", size = 1985382 },
    { url = "https://files.pythonhosted.org/packages/46/72/af70981a341500419e67d5cb45abe552a7c74b66326ac8877588488da1ac/pydantic_core-2.27.2-pp310-pypy310_pp73-macosx_10_12_x86_64.whl", hash = "sha256:2bf14caea37e91198329b828eae1618c068dfb8ef17bb33287a7ad4b61ac314e", size = 1891159 },
    { url = "https://files.pythonhosted.org/packages/ad/3d/c5913cccdef93e0a6a95c2d057d2c2cba347815c845cda79ddd3c0f5e17d/pydantic_core-2.27.2-pp310-pypy310_pp73-macosx_11_0_arm64.whl", hash = "sha256:b0cb791f5b45307caae8810c2023a184c74605ec3bcbb67d13846c28ff731ff8", size = 1768331 },
    { url = "https://files.pythonhosted.org/packages/f6/f0/a3ae8fbee269e4934f14e2e0e00928f9346c5943174f2811193113e58252/pydantic_core-2.27.2-pp310-pypy310_pp73-manylinux_2_17_aarch64.manylinux2014_aarch64.whl", hash = "sha256:688d3fd9fcb71f41c4c015c023d12a79d1c4c0732ec9eb35d96e3388a120dcf3", size = 1822467 },
    { url = "https://files.pythonhosted.org/packages/d7/7a/7bbf241a04e9f9ea24cd5874354a83526d639b02674648af3f350554276c/pydantic_core-2.27.2-pp310-pypy310_pp73-manylinux_2_17_x86_64.manylinux2014_x86_64.whl", hash = "sha256:3d591580c34f4d731592f0e9fe40f9cc1b430d297eecc70b962e93c5c668f15f", size = 1979797 },
    { url = "https://files.pythonhosted.org/packages/4f/5f/4784c6107731f89e0005a92ecb8a2efeafdb55eb992b8e9d0a2be5199335/pydantic_core-2.27.2-pp310-pypy310_pp73-manylinux_2_5_i686.manylinux1_i686.whl", hash = "sha256:82f986faf4e644ffc189a7f1aafc86e46ef70372bb153e7001e8afccc6e54133", size = 1987839 },
    { url = "https://files.pythonhosted.org/packages/6d/a7/61246562b651dff00de86a5f01b6e4befb518df314c54dec187a78d81c84/pydantic_core-2.27.2-pp310-pypy310_pp73-musllinux_1_1_aarch64.whl", hash = "sha256:bec317a27290e2537f922639cafd54990551725fc844249e64c523301d0822fc", size = 1998861 },
    { url = "https://files.pythonhosted.org/packages/86/aa/837821ecf0c022bbb74ca132e117c358321e72e7f9702d1b6a03758545e2/pydantic_core-2.27.2-pp310-pypy310_pp73-musllinux_1_1_armv7l.whl", hash = "sha256:0296abcb83a797db256b773f45773da397da75a08f5fcaef41f2044adec05f50", size = 2116582 },
    { url = "https://files.pythonhosted.org/packages/81/b0/5e74656e95623cbaa0a6278d16cf15e10a51f6002e3ec126541e95c29ea3/pydantic_core-2.27.2-pp310-pypy310_pp73-musllinux_1_1_x86_64.whl", hash = "sha256:0d75070718e369e452075a6017fbf187f788e17ed67a3abd47fa934d001863d9", size = 2151985 },
    { url = "https://files.pythonhosted.org/packages/63/37/3e32eeb2a451fddaa3898e2163746b0cffbbdbb4740d38372db0490d67f3/pydantic_core-2.27.2-pp310-pypy310_pp73-win_amd64.whl", hash = "sha256:7e17b560be3c98a8e3aa66ce828bdebb9e9ac6ad5466fba92eb74c4c95cb1151", size = 2004715 },
    { url = "https://files.pythonhosted.org/packages/29/0e/dcaea00c9dbd0348b723cae82b0e0c122e0fa2b43fa933e1622fd237a3ee/pydantic_core-2.27.2-pp39-pypy39_pp73-macosx_10_12_x86_64.whl", hash = "sha256:c33939a82924da9ed65dab5a65d427205a73181d8098e79b6b426bdf8ad4e656", size = 1891733 },
    { url = "https://files.pythonhosted.org/packages/86/d3/e797bba8860ce650272bda6383a9d8cad1d1c9a75a640c9d0e848076f85e/pydantic_core-2.27.2-pp39-pypy39_pp73-macosx_11_0_arm64.whl", hash = "sha256:00bad2484fa6bda1e216e7345a798bd37c68fb2d97558edd584942aa41b7d278", size = 1768375 },
    { url = "https://files.pythonhosted.org/packages/41/f7/f847b15fb14978ca2b30262548f5fc4872b2724e90f116393eb69008299d/pydantic_core-2.27.2-pp39-pypy39_pp73-manylinux_2_17_aarch64.manylinux2014_aarch64.whl", hash = "sha256:c817e2b40aba42bac6f457498dacabc568c3b7a986fc9ba7c8d9d260b71485fb", size = 1822307 },
    { url = "https://files.pythonhosted.org/packages/9c/63/ed80ec8255b587b2f108e514dc03eed1546cd00f0af281e699797f373f38/pydantic_core-2.27.2-pp39-pypy39_pp73-manylinux_2_17_x86_64.manylinux2014_x86_64.whl", hash = "sha256:251136cdad0cb722e93732cb45ca5299fb56e1344a833640bf93b2803f8d1bfd", size = 1979971 },
    { url = "https://files.pythonhosted.org/packages/a9/6d/6d18308a45454a0de0e975d70171cadaf454bc7a0bf86b9c7688e313f0bb/pydantic_core-2.27.2-pp39-pypy39_pp73-manylinux_2_5_i686.manylinux1_i686.whl", hash = "sha256:d2088237af596f0a524d3afc39ab3b036e8adb054ee57cbb1dcf8e09da5b29cc", size = 1987616 },
    { url = "https://files.pythonhosted.org/packages/82/8a/05f8780f2c1081b800a7ca54c1971e291c2d07d1a50fb23c7e4aef4ed403/pydantic_core-2.27.2-pp39-pypy39_pp73-musllinux_1_1_aarch64.whl", hash = "sha256:d4041c0b966a84b4ae7a09832eb691a35aec90910cd2dbe7a208de59be77965b", size = 1998943 },
    { url = "https://files.pythonhosted.org/packages/5e/3e/fe5b6613d9e4c0038434396b46c5303f5ade871166900b357ada4766c5b7/pydantic_core-2.27.2-pp39-pypy39_pp73-musllinux_1_1_armv7l.whl", hash = "sha256:8083d4e875ebe0b864ffef72a4304827015cff328a1be6e22cc850753bfb122b", size = 2116654 },
    { url = "https://files.pythonhosted.org/packages/db/ad/28869f58938fad8cc84739c4e592989730bfb69b7c90a8fff138dff18e1e/pydantic_core-2.27.2-pp39-pypy39_pp73-musllinux_1_1_x86_64.whl", hash = "sha256:f141ee28a0ad2123b6611b6ceff018039df17f32ada8b534e6aa039545a3efb2", size = 2152292 },
    { url = "https://files.pythonhosted.org/packages/a1/0c/c5c5cd3689c32ed1fe8c5d234b079c12c281c051759770c05b8bed6412b5/pydantic_core-2.27.2-pp39-pypy39_pp73-win_amd64.whl", hash = "sha256:7d0c8399fcc1848491f00e0314bd59fb34a9c008761bcb422a057670c3f65e35", size = 2004961 },
]

[[package]]
name = "pygments"
version = "2.19.1"
source = { registry = "https://pypi.org/simple" }
sdist = { url = "https://files.pythonhosted.org/packages/7c/2d/c3338d48ea6cc0feb8446d8e6937e1408088a72a39937982cc6111d17f84/pygments-2.19.1.tar.gz", hash = "sha256:61c16d2a8576dc0649d9f39e089b5f02bcd27fba10d8fb4dcc28173f7a45151f", size = 4968581 }
wheels = [
    { url = "https://files.pythonhosted.org/packages/8a/0b/9fcc47d19c48b59121088dd6da2488a49d5f72dacf8262e2790a1d2c7d15/pygments-2.19.1-py3-none-any.whl", hash = "sha256:9ea1544ad55cecf4b8242fab6dd35a93bbce657034b0611ee383099054ab6d8c", size = 1225293 },
]

[[package]]
name = "pytest"
version = "8.3.4"
source = { registry = "https://pypi.org/simple" }
dependencies = [
    { name = "colorama", marker = "sys_platform == 'win32'" },
    { name = "exceptiongroup", marker = "python_full_version < '3.11'" },
    { name = "iniconfig" },
    { name = "packaging" },
    { name = "pluggy" },
    { name = "tomli", marker = "python_full_version < '3.11'" },
]
sdist = { url = "https://files.pythonhosted.org/packages/05/35/30e0d83068951d90a01852cb1cef56e5d8a09d20c7f511634cc2f7e0372a/pytest-8.3.4.tar.gz", hash = "sha256:965370d062bce11e73868e0335abac31b4d3de0e82f4007408d242b4f8610761", size = 1445919 }
wheels = [
    { url = "https://files.pythonhosted.org/packages/11/92/76a1c94d3afee238333bc0a42b82935dd8f9cf8ce9e336ff87ee14d9e1cf/pytest-8.3.4-py3-none-any.whl", hash = "sha256:50e16d954148559c9a74109af1eaf0c945ba2d8f30f0a3d3335edde19788b6f6", size = 343083 },
]

[[package]]
name = "python-dateutil"
version = "2.9.0.post0"
source = { registry = "https://pypi.org/simple" }
dependencies = [
    { name = "six" },
]
sdist = { url = "https://files.pythonhosted.org/packages/66/c0/0c8b6ad9f17a802ee498c46e004a0eb49bc148f2fd230864601a86dcf6db/python-dateutil-2.9.0.post0.tar.gz", hash = "sha256:37dd54208da7e1cd875388217d5e00ebd4179249f90fb72437e91a35459a0ad3", size = 342432 }
wheels = [
    { url = "https://files.pythonhosted.org/packages/ec/57/56b9bcc3c9c6a792fcbaf139543cee77261f3651ca9da0c93f5c1221264b/python_dateutil-2.9.0.post0-py2.py3-none-any.whl", hash = "sha256:a8b2bc7bffae282281c8140a97d3aa9c14da0b136dfe83f850eea9a5f7470427", size = 229892 },
]

[[package]]
name = "pywin32"
version = "308"
source = { registry = "https://pypi.org/simple" }
wheels = [
    { url = "https://files.pythonhosted.org/packages/72/a6/3e9f2c474895c1bb61b11fa9640be00067b5c5b363c501ee9c3fa53aec01/pywin32-308-cp310-cp310-win32.whl", hash = "sha256:796ff4426437896550d2981b9c2ac0ffd75238ad9ea2d3bfa67a1abd546d262e", size = 5927028 },
    { url = "https://files.pythonhosted.org/packages/d9/b4/84e2463422f869b4b718f79eb7530a4c1693e96b8a4e5e968de38be4d2ba/pywin32-308-cp310-cp310-win_amd64.whl", hash = "sha256:4fc888c59b3c0bef905ce7eb7e2106a07712015ea1c8234b703a088d46110e8e", size = 6558484 },
    { url = "https://files.pythonhosted.org/packages/9f/8f/fb84ab789713f7c6feacaa08dad3ec8105b88ade8d1c4f0f0dfcaaa017d6/pywin32-308-cp310-cp310-win_arm64.whl", hash = "sha256:a5ab5381813b40f264fa3495b98af850098f814a25a63589a8e9eb12560f450c", size = 7971454 },
    { url = "https://files.pythonhosted.org/packages/eb/e2/02652007469263fe1466e98439831d65d4ca80ea1a2df29abecedf7e47b7/pywin32-308-cp311-cp311-win32.whl", hash = "sha256:5d8c8015b24a7d6855b1550d8e660d8daa09983c80e5daf89a273e5c6fb5095a", size = 5928156 },
    { url = "https://files.pythonhosted.org/packages/48/ef/f4fb45e2196bc7ffe09cad0542d9aff66b0e33f6c0954b43e49c33cad7bd/pywin32-308-cp311-cp311-win_amd64.whl", hash = "sha256:575621b90f0dc2695fec346b2d6302faebd4f0f45c05ea29404cefe35d89442b", size = 6559559 },
    { url = "https://files.pythonhosted.org/packages/79/ef/68bb6aa865c5c9b11a35771329e95917b5559845bd75b65549407f9fc6b4/pywin32-308-cp311-cp311-win_arm64.whl", hash = "sha256:100a5442b7332070983c4cd03f2e906a5648a5104b8a7f50175f7906efd16bb6", size = 7972495 },
    { url = "https://files.pythonhosted.org/packages/00/7c/d00d6bdd96de4344e06c4afbf218bc86b54436a94c01c71a8701f613aa56/pywin32-308-cp312-cp312-win32.whl", hash = "sha256:587f3e19696f4bf96fde9d8a57cec74a57021ad5f204c9e627e15c33ff568897", size = 5939729 },
    { url = "https://files.pythonhosted.org/packages/21/27/0c8811fbc3ca188f93b5354e7c286eb91f80a53afa4e11007ef661afa746/pywin32-308-cp312-cp312-win_amd64.whl", hash = "sha256:00b3e11ef09ede56c6a43c71f2d31857cf7c54b0ab6e78ac659497abd2834f47", size = 6543015 },
    { url = "https://files.pythonhosted.org/packages/9d/0f/d40f8373608caed2255781a3ad9a51d03a594a1248cd632d6a298daca693/pywin32-308-cp312-cp312-win_arm64.whl", hash = "sha256:9b4de86c8d909aed15b7011182c8cab38c8850de36e6afb1f0db22b8959e3091", size = 7976033 },
    { url = "https://files.pythonhosted.org/packages/a9/a4/aa562d8935e3df5e49c161b427a3a2efad2ed4e9cf81c3de636f1fdddfd0/pywin32-308-cp313-cp313-win32.whl", hash = "sha256:1c44539a37a5b7b21d02ab34e6a4d314e0788f1690d65b48e9b0b89f31abbbed", size = 5938579 },
    { url = "https://files.pythonhosted.org/packages/c7/50/b0efb8bb66210da67a53ab95fd7a98826a97ee21f1d22949863e6d588b22/pywin32-308-cp313-cp313-win_amd64.whl", hash = "sha256:fd380990e792eaf6827fcb7e187b2b4b1cede0585e3d0c9e84201ec27b9905e4", size = 6542056 },
    { url = "https://files.pythonhosted.org/packages/26/df/2b63e3e4f2df0224f8aaf6d131f54fe4e8c96400eb9df563e2aae2e1a1f9/pywin32-308-cp313-cp313-win_arm64.whl", hash = "sha256:ef313c46d4c18dfb82a2431e3051ac8f112ccee1a34f29c263c583c568db63cd", size = 7974986 },
    { url = "https://files.pythonhosted.org/packages/a8/41/ead05a7657ffdbb1edabb954ab80825c4f87a3de0285d59f8290457f9016/pywin32-308-cp39-cp39-win32.whl", hash = "sha256:7873ca4dc60ab3287919881a7d4f88baee4a6e639aa6962de25a98ba6b193341", size = 5991824 },
    { url = "https://files.pythonhosted.org/packages/e4/cd/0838c9a6063bff2e9bac2388ae36524c26c50288b5d7b6aebb6cdf8d375d/pywin32-308-cp39-cp39-win_amd64.whl", hash = "sha256:71b3322d949b4cc20776436a9c9ba0eeedcbc9c650daa536df63f0ff111bb920", size = 6640327 },
]

[[package]]
name = "pyyaml"
version = "6.0.2"
source = { registry = "https://pypi.org/simple" }
sdist = { url = "https://files.pythonhosted.org/packages/54/ed/79a089b6be93607fa5cdaedf301d7dfb23af5f25c398d5ead2525b063e17/pyyaml-6.0.2.tar.gz", hash = "sha256:d584d9ec91ad65861cc08d42e834324ef890a082e591037abe114850ff7bbc3e", size = 130631 }
wheels = [
    { url = "https://files.pythonhosted.org/packages/9b/95/a3fac87cb7158e231b5a6012e438c647e1a87f09f8e0d123acec8ab8bf71/PyYAML-6.0.2-cp310-cp310-macosx_10_9_x86_64.whl", hash = "sha256:0a9a2848a5b7feac301353437eb7d5957887edbf81d56e903999a75a3d743086", size = 184199 },
    { url = "https://files.pythonhosted.org/packages/c7/7a/68bd47624dab8fd4afbfd3c48e3b79efe09098ae941de5b58abcbadff5cb/PyYAML-6.0.2-cp310-cp310-macosx_11_0_arm64.whl", hash = "sha256:29717114e51c84ddfba879543fb232a6ed60086602313ca38cce623c1d62cfbf", size = 171758 },
    { url = "https://files.pythonhosted.org/packages/49/ee/14c54df452143b9ee9f0f29074d7ca5516a36edb0b4cc40c3f280131656f/PyYAML-6.0.2-cp310-cp310-manylinux_2_17_aarch64.manylinux2014_aarch64.whl", hash = "sha256:8824b5a04a04a047e72eea5cec3bc266db09e35de6bdfe34c9436ac5ee27d237", size = 718463 },
    { url = "https://files.pythonhosted.org/packages/4d/61/de363a97476e766574650d742205be468921a7b532aa2499fcd886b62530/PyYAML-6.0.2-cp310-cp310-manylinux_2_17_s390x.manylinux2014_s390x.whl", hash = "sha256:7c36280e6fb8385e520936c3cb3b8042851904eba0e58d277dca80a5cfed590b", size = 719280 },
    { url = "https://files.pythonhosted.org/packages/6b/4e/1523cb902fd98355e2e9ea5e5eb237cbc5f3ad5f3075fa65087aa0ecb669/PyYAML-6.0.2-cp310-cp310-manylinux_2_17_x86_64.manylinux2014_x86_64.whl", hash = "sha256:ec031d5d2feb36d1d1a24380e4db6d43695f3748343d99434e6f5f9156aaa2ed", size = 751239 },
    { url = "https://files.pythonhosted.org/packages/b7/33/5504b3a9a4464893c32f118a9cc045190a91637b119a9c881da1cf6b7a72/PyYAML-6.0.2-cp310-cp310-musllinux_1_1_aarch64.whl", hash = "sha256:936d68689298c36b53b29f23c6dbb74de12b4ac12ca6cfe0e047bedceea56180", size = 695802 },
    { url = "https://files.pythonhosted.org/packages/5c/20/8347dcabd41ef3a3cdc4f7b7a2aff3d06598c8779faa189cdbf878b626a4/PyYAML-6.0.2-cp310-cp310-musllinux_1_1_x86_64.whl", hash = "sha256:23502f431948090f597378482b4812b0caae32c22213aecf3b55325e049a6c68", size = 720527 },
    { url = "https://files.pythonhosted.org/packages/be/aa/5afe99233fb360d0ff37377145a949ae258aaab831bde4792b32650a4378/PyYAML-6.0.2-cp310-cp310-win32.whl", hash = "sha256:2e99c6826ffa974fe6e27cdb5ed0021786b03fc98e5ee3c5bfe1fd5015f42b99", size = 144052 },
    { url = "https://files.pythonhosted.org/packages/b5/84/0fa4b06f6d6c958d207620fc60005e241ecedceee58931bb20138e1e5776/PyYAML-6.0.2-cp310-cp310-win_amd64.whl", hash = "sha256:a4d3091415f010369ae4ed1fc6b79def9416358877534caf6a0fdd2146c87a3e", size = 161774 },
    { url = "https://files.pythonhosted.org/packages/f8/aa/7af4e81f7acba21a4c6be026da38fd2b872ca46226673c89a758ebdc4fd2/PyYAML-6.0.2-cp311-cp311-macosx_10_9_x86_64.whl", hash = "sha256:cc1c1159b3d456576af7a3e4d1ba7e6924cb39de8f67111c735f6fc832082774", size = 184612 },
    { url = "https://files.pythonhosted.org/packages/8b/62/b9faa998fd185f65c1371643678e4d58254add437edb764a08c5a98fb986/PyYAML-6.0.2-cp311-cp311-macosx_11_0_arm64.whl", hash = "sha256:1e2120ef853f59c7419231f3bf4e7021f1b936f6ebd222406c3b60212205d2ee", size = 172040 },
    { url = "https://files.pythonhosted.org/packages/ad/0c/c804f5f922a9a6563bab712d8dcc70251e8af811fce4524d57c2c0fd49a4/PyYAML-6.0.2-cp311-cp311-manylinux_2_17_aarch64.manylinux2014_aarch64.whl", hash = "sha256:5d225db5a45f21e78dd9358e58a98702a0302f2659a3c6cd320564b75b86f47c", size = 736829 },
    { url = "https://files.pythonhosted.org/packages/51/16/6af8d6a6b210c8e54f1406a6b9481febf9c64a3109c541567e35a49aa2e7/PyYAML-6.0.2-cp311-cp311-manylinux_2_17_s390x.manylinux2014_s390x.whl", hash = "sha256:5ac9328ec4831237bec75defaf839f7d4564be1e6b25ac710bd1a96321cc8317", size = 764167 },
    { url = "https://files.pythonhosted.org/packages/75/e4/2c27590dfc9992f73aabbeb9241ae20220bd9452df27483b6e56d3975cc5/PyYAML-6.0.2-cp311-cp311-manylinux_2_17_x86_64.manylinux2014_x86_64.whl", hash = "sha256:3ad2a3decf9aaba3d29c8f537ac4b243e36bef957511b4766cb0057d32b0be85", size = 762952 },
    { url = "https://files.pythonhosted.org/packages/9b/97/ecc1abf4a823f5ac61941a9c00fe501b02ac3ab0e373c3857f7d4b83e2b6/PyYAML-6.0.2-cp311-cp311-musllinux_1_1_aarch64.whl", hash = "sha256:ff3824dc5261f50c9b0dfb3be22b4567a6f938ccce4587b38952d85fd9e9afe4", size = 735301 },
    { url = "https://files.pythonhosted.org/packages/45/73/0f49dacd6e82c9430e46f4a027baa4ca205e8b0a9dce1397f44edc23559d/PyYAML-6.0.2-cp311-cp311-musllinux_1_1_x86_64.whl", hash = "sha256:797b4f722ffa07cc8d62053e4cff1486fa6dc094105d13fea7b1de7d8bf71c9e", size = 756638 },
    { url = "https://files.pythonhosted.org/packages/22/5f/956f0f9fc65223a58fbc14459bf34b4cc48dec52e00535c79b8db361aabd/PyYAML-6.0.2-cp311-cp311-win32.whl", hash = "sha256:11d8f3dd2b9c1207dcaf2ee0bbbfd5991f571186ec9cc78427ba5bd32afae4b5", size = 143850 },
    { url = "https://files.pythonhosted.org/packages/ed/23/8da0bbe2ab9dcdd11f4f4557ccaf95c10b9811b13ecced089d43ce59c3c8/PyYAML-6.0.2-cp311-cp311-win_amd64.whl", hash = "sha256:e10ce637b18caea04431ce14fabcf5c64a1c61ec9c56b071a4b7ca131ca52d44", size = 161980 },
    { url = "https://files.pythonhosted.org/packages/86/0c/c581167fc46d6d6d7ddcfb8c843a4de25bdd27e4466938109ca68492292c/PyYAML-6.0.2-cp312-cp312-macosx_10_9_x86_64.whl", hash = "sha256:c70c95198c015b85feafc136515252a261a84561b7b1d51e3384e0655ddf25ab", size = 183873 },
    { url = "https://files.pythonhosted.org/packages/a8/0c/38374f5bb272c051e2a69281d71cba6fdb983413e6758b84482905e29a5d/PyYAML-6.0.2-cp312-cp312-macosx_11_0_arm64.whl", hash = "sha256:ce826d6ef20b1bc864f0a68340c8b3287705cae2f8b4b1d932177dcc76721725", size = 173302 },
    { url = "https://files.pythonhosted.org/packages/c3/93/9916574aa8c00aa06bbac729972eb1071d002b8e158bd0e83a3b9a20a1f7/PyYAML-6.0.2-cp312-cp312-manylinux_2_17_aarch64.manylinux2014_aarch64.whl", hash = "sha256:1f71ea527786de97d1a0cc0eacd1defc0985dcf6b3f17bb77dcfc8c34bec4dc5", size = 739154 },
    { url = "https://files.pythonhosted.org/packages/95/0f/b8938f1cbd09739c6da569d172531567dbcc9789e0029aa070856f123984/PyYAML-6.0.2-cp312-cp312-manylinux_2_17_s390x.manylinux2014_s390x.whl", hash = "sha256:9b22676e8097e9e22e36d6b7bda33190d0d400f345f23d4065d48f4ca7ae0425", size = 766223 },
    { url = "https://files.pythonhosted.org/packages/b9/2b/614b4752f2e127db5cc206abc23a8c19678e92b23c3db30fc86ab731d3bd/PyYAML-6.0.2-cp312-cp312-manylinux_2_17_x86_64.manylinux2014_x86_64.whl", hash = "sha256:80bab7bfc629882493af4aa31a4cfa43a4c57c83813253626916b8c7ada83476", size = 767542 },
    { url = "https://files.pythonhosted.org/packages/d4/00/dd137d5bcc7efea1836d6264f049359861cf548469d18da90cd8216cf05f/PyYAML-6.0.2-cp312-cp312-musllinux_1_1_aarch64.whl", hash = "sha256:0833f8694549e586547b576dcfaba4a6b55b9e96098b36cdc7ebefe667dfed48", size = 731164 },
    { url = "https://files.pythonhosted.org/packages/c9/1f/4f998c900485e5c0ef43838363ba4a9723ac0ad73a9dc42068b12aaba4e4/PyYAML-6.0.2-cp312-cp312-musllinux_1_1_x86_64.whl", hash = "sha256:8b9c7197f7cb2738065c481a0461e50ad02f18c78cd75775628afb4d7137fb3b", size = 756611 },
    { url = "https://files.pythonhosted.org/packages/df/d1/f5a275fdb252768b7a11ec63585bc38d0e87c9e05668a139fea92b80634c/PyYAML-6.0.2-cp312-cp312-win32.whl", hash = "sha256:ef6107725bd54b262d6dedcc2af448a266975032bc85ef0172c5f059da6325b4", size = 140591 },
    { url = "https://files.pythonhosted.org/packages/0c/e8/4f648c598b17c3d06e8753d7d13d57542b30d56e6c2dedf9c331ae56312e/PyYAML-6.0.2-cp312-cp312-win_amd64.whl", hash = "sha256:7e7401d0de89a9a855c839bc697c079a4af81cf878373abd7dc625847d25cbd8", size = 156338 },
    { url = "https://files.pythonhosted.org/packages/ef/e3/3af305b830494fa85d95f6d95ef7fa73f2ee1cc8ef5b495c7c3269fb835f/PyYAML-6.0.2-cp313-cp313-macosx_10_13_x86_64.whl", hash = "sha256:efdca5630322a10774e8e98e1af481aad470dd62c3170801852d752aa7a783ba", size = 181309 },
    { url = "https://files.pythonhosted.org/packages/45/9f/3b1c20a0b7a3200524eb0076cc027a970d320bd3a6592873c85c92a08731/PyYAML-6.0.2-cp313-cp313-macosx_11_0_arm64.whl", hash = "sha256:50187695423ffe49e2deacb8cd10510bc361faac997de9efef88badc3bb9e2d1", size = 171679 },
    { url = "https://files.pythonhosted.org/packages/7c/9a/337322f27005c33bcb656c655fa78325b730324c78620e8328ae28b64d0c/PyYAML-6.0.2-cp313-cp313-manylinux_2_17_aarch64.manylinux2014_aarch64.whl", hash = "sha256:0ffe8360bab4910ef1b9e87fb812d8bc0a308b0d0eef8c8f44e0254ab3b07133", size = 733428 },
    { url = "https://files.pythonhosted.org/packages/a3/69/864fbe19e6c18ea3cc196cbe5d392175b4cf3d5d0ac1403ec3f2d237ebb5/PyYAML-6.0.2-cp313-cp313-manylinux_2_17_s390x.manylinux2014_s390x.whl", hash = "sha256:17e311b6c678207928d649faa7cb0d7b4c26a0ba73d41e99c4fff6b6c3276484", size = 763361 },
    { url = "https://files.pythonhosted.org/packages/04/24/b7721e4845c2f162d26f50521b825fb061bc0a5afcf9a386840f23ea19fa/PyYAML-6.0.2-cp313-cp313-manylinux_2_17_x86_64.manylinux2014_x86_64.whl", hash = "sha256:70b189594dbe54f75ab3a1acec5f1e3faa7e8cf2f1e08d9b561cb41b845f69d5", size = 759523 },
    { url = "https://files.pythonhosted.org/packages/2b/b2/e3234f59ba06559c6ff63c4e10baea10e5e7df868092bf9ab40e5b9c56b6/PyYAML-6.0.2-cp313-cp313-musllinux_1_1_aarch64.whl", hash = "sha256:41e4e3953a79407c794916fa277a82531dd93aad34e29c2a514c2c0c5fe971cc", size = 726660 },
    { url = "https://files.pythonhosted.org/packages/fe/0f/25911a9f080464c59fab9027482f822b86bf0608957a5fcc6eaac85aa515/PyYAML-6.0.2-cp313-cp313-musllinux_1_1_x86_64.whl", hash = "sha256:68ccc6023a3400877818152ad9a1033e3db8625d899c72eacb5a668902e4d652", size = 751597 },
    { url = "https://files.pythonhosted.org/packages/14/0d/e2c3b43bbce3cf6bd97c840b46088a3031085179e596d4929729d8d68270/PyYAML-6.0.2-cp313-cp313-win32.whl", hash = "sha256:bc2fa7c6b47d6bc618dd7fb02ef6fdedb1090ec036abab80d4681424b84c1183", size = 140527 },
    { url = "https://files.pythonhosted.org/packages/fa/de/02b54f42487e3d3c6efb3f89428677074ca7bf43aae402517bc7cca949f3/PyYAML-6.0.2-cp313-cp313-win_amd64.whl", hash = "sha256:8388ee1976c416731879ac16da0aff3f63b286ffdd57cdeb95f3f2e085687563", size = 156446 },
    { url = "https://files.pythonhosted.org/packages/65/d8/b7a1db13636d7fb7d4ff431593c510c8b8fca920ade06ca8ef20015493c5/PyYAML-6.0.2-cp39-cp39-macosx_10_9_x86_64.whl", hash = "sha256:688ba32a1cffef67fd2e9398a2efebaea461578b0923624778664cc1c914db5d", size = 184777 },
    { url = "https://files.pythonhosted.org/packages/0a/02/6ec546cd45143fdf9840b2c6be8d875116a64076218b61d68e12548e5839/PyYAML-6.0.2-cp39-cp39-macosx_11_0_arm64.whl", hash = "sha256:a8786accb172bd8afb8be14490a16625cbc387036876ab6ba70912730faf8e1f", size = 172318 },
    { url = "https://files.pythonhosted.org/packages/0e/9a/8cc68be846c972bda34f6c2a93abb644fb2476f4dcc924d52175786932c9/PyYAML-6.0.2-cp39-cp39-manylinux_2_17_aarch64.manylinux2014_aarch64.whl", hash = "sha256:d8e03406cac8513435335dbab54c0d385e4a49e4945d2909a581c83647ca0290", size = 720891 },
    { url = "https://files.pythonhosted.org/packages/e9/6c/6e1b7f40181bc4805e2e07f4abc10a88ce4648e7e95ff1abe4ae4014a9b2/PyYAML-6.0.2-cp39-cp39-manylinux_2_17_s390x.manylinux2014_s390x.whl", hash = "sha256:f753120cb8181e736c57ef7636e83f31b9c0d1722c516f7e86cf15b7aa57ff12", size = 722614 },
    { url = "https://files.pythonhosted.org/packages/3d/32/e7bd8535d22ea2874cef6a81021ba019474ace0d13a4819c2a4bce79bd6a/PyYAML-6.0.2-cp39-cp39-manylinux_2_17_x86_64.manylinux2014_x86_64.whl", hash = "sha256:3b1fdb9dc17f5a7677423d508ab4f243a726dea51fa5e70992e59a7411c89d19", size = 737360 },
    { url = "https://files.pythonhosted.org/packages/d7/12/7322c1e30b9be969670b672573d45479edef72c9a0deac3bb2868f5d7469/PyYAML-6.0.2-cp39-cp39-musllinux_1_1_aarch64.whl", hash = "sha256:0b69e4ce7a131fe56b7e4d770c67429700908fc0752af059838b1cfb41960e4e", size = 699006 },
    { url = "https://files.pythonhosted.org/packages/82/72/04fcad41ca56491995076630c3ec1e834be241664c0c09a64c9a2589b507/PyYAML-6.0.2-cp39-cp39-musllinux_1_1_x86_64.whl", hash = "sha256:a9f8c2e67970f13b16084e04f134610fd1d374bf477b17ec1599185cf611d725", size = 723577 },
    { url = "https://files.pythonhosted.org/packages/ed/5e/46168b1f2757f1fcd442bc3029cd8767d88a98c9c05770d8b420948743bb/PyYAML-6.0.2-cp39-cp39-win32.whl", hash = "sha256:6395c297d42274772abc367baaa79683958044e5d3835486c16da75d2a694631", size = 144593 },
    { url = "https://files.pythonhosted.org/packages/19/87/5124b1c1f2412bb95c59ec481eaf936cd32f0fe2a7b16b97b81c4c017a6a/PyYAML-6.0.2-cp39-cp39-win_amd64.whl", hash = "sha256:39693e1f8320ae4f43943590b49779ffb98acb81f788220ea932a6b6c51004d8", size = 162312 },
]

[[package]]
name = "pyzmq"
version = "26.2.1"
source = { registry = "https://pypi.org/simple" }
dependencies = [
    { name = "cffi", marker = "implementation_name == 'pypy'" },
]
sdist = { url = "https://files.pythonhosted.org/packages/5a/e3/8d0382cb59feb111c252b54e8728257416a38ffcb2243c4e4775a3c990fe/pyzmq-26.2.1.tar.gz", hash = "sha256:17d72a74e5e9ff3829deb72897a175333d3ef5b5413948cae3cf7ebf0b02ecca", size = 278433 }
wheels = [
    { url = "https://files.pythonhosted.org/packages/70/3d/c2d9d46c033d1b51692ea49a22439f7f66d91d5c938e8b5c56ed7a2151c2/pyzmq-26.2.1-cp310-cp310-macosx_10_15_universal2.whl", hash = "sha256:f39d1227e8256d19899d953e6e19ed2ccb689102e6d85e024da5acf410f301eb", size = 1345451 },
    { url = "https://files.pythonhosted.org/packages/0e/df/4754a8abcdeef280651f9bb51446c47659910940b392a66acff7c37f5cef/pyzmq-26.2.1-cp310-cp310-macosx_10_9_x86_64.whl", hash = "sha256:a23948554c692df95daed595fdd3b76b420a4939d7a8a28d6d7dea9711878641", size = 942766 },
    { url = "https://files.pythonhosted.org/packages/74/da/e6053a3b13c912eded6c2cdeee22ff3a4c33820d17f9eb24c7b6e957ffe7/pyzmq-26.2.1-cp310-cp310-manylinux_2_17_aarch64.manylinux2014_aarch64.whl", hash = "sha256:95f5728b367a042df146cec4340d75359ec6237beebf4a8f5cf74657c65b9257", size = 678488 },
    { url = "https://files.pythonhosted.org/packages/9e/50/614934145244142401ca174ca81071777ab93aa88173973ba0154f491e09/pyzmq-26.2.1-cp310-cp310-manylinux_2_17_i686.manylinux2014_i686.whl", hash = "sha256:95f7b01b3f275504011cf4cf21c6b885c8d627ce0867a7e83af1382ebab7b3ff", size = 917115 },
    { url = "https://files.pythonhosted.org/packages/80/2b/ebeb7bc4fc8e9e61650b2e09581597355a4341d413fa9b2947d7a6558119/pyzmq-26.2.1-cp310-cp310-manylinux_2_17_x86_64.manylinux2014_x86_64.whl", hash = "sha256:80a00370a2ef2159c310e662c7c0f2d030f437f35f478bb8b2f70abd07e26b24", size = 874162 },
    { url = "https://files.pythonhosted.org/packages/79/48/93210621c331ad16313dc2849801411fbae10d91d878853933f2a85df8e7/pyzmq-26.2.1-cp310-cp310-manylinux_2_28_x86_64.whl", hash = "sha256:8531ed35dfd1dd2af95f5d02afd6545e8650eedbf8c3d244a554cf47d8924459", size = 874180 },
    { url = "https://files.pythonhosted.org/packages/f0/8b/40924b4d8e33bfdd54c1970fb50f327e39b90b902f897cf09b30b2e9ac48/pyzmq-26.2.1-cp310-cp310-musllinux_1_1_aarch64.whl", hash = "sha256:cdb69710e462a38e6039cf17259d328f86383a06c20482cc154327968712273c", size = 1208139 },
    { url = "https://files.pythonhosted.org/packages/c8/b2/82d6675fc89bd965eae13c45002c792d33f06824589844b03f8ea8fc6d86/pyzmq-26.2.1-cp310-cp310-musllinux_1_1_i686.whl", hash = "sha256:e7eeaef81530d0b74ad0d29eec9997f1c9230c2f27242b8d17e0ee67662c8f6e", size = 1520666 },
    { url = "https://files.pythonhosted.org/packages/9d/e2/5ff15f2d3f920dcc559d477bd9bb3faacd6d79fcf7c5448e585c78f84849/pyzmq-26.2.1-cp310-cp310-musllinux_1_1_x86_64.whl", hash = "sha256:361edfa350e3be1f987e592e834594422338d7174364763b7d3de5b0995b16f3", size = 1420056 },
    { url = "https://files.pythonhosted.org/packages/40/a2/f9bbeccf7f75aa0d8963e224e5730abcefbf742e1f2ae9ea60fd9d6ff72b/pyzmq-26.2.1-cp310-cp310-win32.whl", hash = "sha256:637536c07d2fb6a354988b2dd1d00d02eb5dd443f4bbee021ba30881af1c28aa", size = 583874 },
    { url = "https://files.pythonhosted.org/packages/56/b1/44f513135843272f0e12f5aebf4af35839e2a88eb45411f2c8c010d8c856/pyzmq-26.2.1-cp310-cp310-win_amd64.whl", hash = "sha256:45fad32448fd214fbe60030aa92f97e64a7140b624290834cc9b27b3a11f9473", size = 647367 },
    { url = "https://files.pythonhosted.org/packages/27/9c/1bef14a37b02d651a462811bbdb1390b61cd4a5b5e95cbd7cc2d60ef848c/pyzmq-26.2.1-cp310-cp310-win_arm64.whl", hash = "sha256:d9da0289d8201c8a29fd158aaa0dfe2f2e14a181fd45e2dc1fbf969a62c1d594", size = 561784 },
    { url = "https://files.pythonhosted.org/packages/b9/03/5ecc46a6ed5971299f5c03e016ca637802d8660e44392bea774fb7797405/pyzmq-26.2.1-cp311-cp311-macosx_10_15_universal2.whl", hash = "sha256:c059883840e634a21c5b31d9b9a0e2b48f991b94d60a811092bc37992715146a", size = 1346032 },
    { url = "https://files.pythonhosted.org/packages/40/51/48fec8f990ee644f461ff14c8fe5caa341b0b9b3a0ad7544f8ef17d6f528/pyzmq-26.2.1-cp311-cp311-macosx_10_9_x86_64.whl", hash = "sha256:ed038a921df836d2f538e509a59cb638df3e70ca0fcd70d0bf389dfcdf784d2a", size = 943324 },
    { url = "https://files.pythonhosted.org/packages/c1/f4/f322b389727c687845e38470b48d7a43c18a83f26d4d5084603c6c3f79ca/pyzmq-26.2.1-cp311-cp311-manylinux_2_17_aarch64.manylinux2014_aarch64.whl", hash = "sha256:9027a7fcf690f1a3635dc9e55e38a0d6602dbbc0548935d08d46d2e7ec91f454", size = 678418 },
    { url = "https://files.pythonhosted.org/packages/a8/df/2834e3202533bd05032d83e02db7ac09fa1be853bbef59974f2b2e3a8557/pyzmq-26.2.1-cp311-cp311-manylinux_2_17_i686.manylinux2014_i686.whl", hash = "sha256:6d75fcb00a1537f8b0c0bb05322bc7e35966148ffc3e0362f0369e44a4a1de99", size = 915466 },
    { url = "https://files.pythonhosted.org/packages/b5/e2/45c0f6e122b562cb8c6c45c0dcac1160a4e2207385ef9b13463e74f93031/pyzmq-26.2.1-cp311-cp311-manylinux_2_17_x86_64.manylinux2014_x86_64.whl", hash = "sha256:f0019cc804ac667fb8c8eaecdb66e6d4a68acf2e155d5c7d6381a5645bd93ae4", size = 873347 },
    { url = "https://files.pythonhosted.org/packages/de/b9/3e0fbddf8b87454e914501d368171466a12550c70355b3844115947d68ea/pyzmq-26.2.1-cp311-cp311-manylinux_2_28_x86_64.whl", hash = "sha256:f19dae58b616ac56b96f2e2290f2d18730a898a171f447f491cc059b073ca1fa", size = 874545 },
    { url = "https://files.pythonhosted.org/packages/1f/1c/1ee41d6e10b2127263b1994bc53b9e74ece015b0d2c0a30e0afaf69b78b2/pyzmq-26.2.1-cp311-cp311-musllinux_1_1_aarch64.whl", hash = "sha256:f5eeeb82feec1fc5cbafa5ee9022e87ffdb3a8c48afa035b356fcd20fc7f533f", size = 1208630 },
    { url = "https://files.pythonhosted.org/packages/3d/a9/50228465c625851a06aeee97c74f253631f509213f979166e83796299c60/pyzmq-26.2.1-cp311-cp311-musllinux_1_1_i686.whl", hash = "sha256:000760e374d6f9d1a3478a42ed0c98604de68c9e94507e5452951e598ebecfba", size = 1519568 },
    { url = "https://files.pythonhosted.org/packages/c6/f2/6360b619e69da78863c2108beb5196ae8b955fe1e161c0b886b95dc6b1ac/pyzmq-26.2.1-cp311-cp311-musllinux_1_1_x86_64.whl", hash = "sha256:817fcd3344d2a0b28622722b98500ae9c8bfee0f825b8450932ff19c0b15bebd", size = 1419677 },
    { url = "https://files.pythonhosted.org/packages/da/d5/f179da989168f5dfd1be8103ef508ade1d38a8078dda4f10ebae3131a490/pyzmq-26.2.1-cp311-cp311-win32.whl", hash = "sha256:88812b3b257f80444a986b3596e5ea5c4d4ed4276d2b85c153a6fbc5ca457ae7", size = 582682 },
    { url = "https://files.pythonhosted.org/packages/60/50/e5b2e9de3ffab73ff92bee736216cf209381081fa6ab6ba96427777d98b1/pyzmq-26.2.1-cp311-cp311-win_amd64.whl", hash = "sha256:ef29630fde6022471d287c15c0a2484aba188adbfb978702624ba7a54ddfa6c1", size = 648128 },
    { url = "https://files.pythonhosted.org/packages/d9/fe/7bb93476dd8405b0fc9cab1fd921a08bd22d5e3016aa6daea1a78d54129b/pyzmq-26.2.1-cp311-cp311-win_arm64.whl", hash = "sha256:f32718ee37c07932cc336096dc7403525301fd626349b6eff8470fe0f996d8d7", size = 562465 },
    { url = "https://files.pythonhosted.org/packages/9c/b9/260a74786f162c7f521f5f891584a51d5a42fd15f5dcaa5c9226b2865fcc/pyzmq-26.2.1-cp312-cp312-macosx_10_15_universal2.whl", hash = "sha256:a6549ecb0041dafa55b5932dcbb6c68293e0bd5980b5b99f5ebb05f9a3b8a8f3", size = 1348495 },
    { url = "https://files.pythonhosted.org/packages/bf/73/8a0757e4b68f5a8ccb90ddadbb76c6a5f880266cdb18be38c99bcdc17aaa/pyzmq-26.2.1-cp312-cp312-macosx_10_9_x86_64.whl", hash = "sha256:0250c94561f388db51fd0213cdccbd0b9ef50fd3c57ce1ac937bf3034d92d72e", size = 945035 },
    { url = "https://files.pythonhosted.org/packages/cf/de/f02ec973cd33155bb772bae33ace774acc7cc71b87b25c4829068bec35de/pyzmq-26.2.1-cp312-cp312-manylinux_2_17_aarch64.manylinux2014_aarch64.whl", hash = "sha256:36ee4297d9e4b34b5dc1dd7ab5d5ea2cbba8511517ef44104d2915a917a56dc8", size = 671213 },
    { url = "https://files.pythonhosted.org/packages/d1/80/8fc583085f85ac91682744efc916888dd9f11f9f75a31aef1b78a5486c6c/pyzmq-26.2.1-cp312-cp312-manylinux_2_17_i686.manylinux2014_i686.whl", hash = "sha256:c2a9cb17fd83b7a3a3009901aca828feaf20aa2451a8a487b035455a86549c09", size = 908750 },
    { url = "https://files.pythonhosted.org/packages/c3/25/0b4824596f261a3cc512ab152448b383047ff5f143a6906a36876415981c/pyzmq-26.2.1-cp312-cp312-manylinux_2_17_x86_64.manylinux2014_x86_64.whl", hash = "sha256:786dd8a81b969c2081b31b17b326d3a499ddd1856e06d6d79ad41011a25148da", size = 865416 },
    { url = "https://files.pythonhosted.org/packages/a1/d1/6fda77a034d02034367b040973fd3861d945a5347e607bd2e98c99f20599/pyzmq-26.2.1-cp312-cp312-manylinux_2_28_x86_64.whl", hash = "sha256:2d88ba221a07fc2c5581565f1d0fe8038c15711ae79b80d9462e080a1ac30435", size = 865922 },
    { url = "https://files.pythonhosted.org/packages/ad/81/48f7fd8a71c427412e739ce576fc1ee14f3dc34527ca9b0076e471676183/pyzmq-26.2.1-cp312-cp312-musllinux_1_1_aarch64.whl", hash = "sha256:1c84c1297ff9f1cd2440da4d57237cb74be21fdfe7d01a10810acba04e79371a", size = 1201526 },
    { url = "https://files.pythonhosted.org/packages/c7/d8/818f15c6ef36b5450e435cbb0d3a51599fc884a5d2b27b46b9c00af68ef1/pyzmq-26.2.1-cp312-cp312-musllinux_1_1_i686.whl", hash = "sha256:46d4ebafc27081a7f73a0f151d0c38d4291656aa134344ec1f3d0199ebfbb6d4", size = 1512808 },
    { url = "https://files.pythonhosted.org/packages/d9/c4/b3edb7d0ae82ad6fb1a8cdb191a4113c427a01e85139906f3b655b07f4f8/pyzmq-26.2.1-cp312-cp312-musllinux_1_1_x86_64.whl", hash = "sha256:91e2bfb8e9a29f709d51b208dd5f441dc98eb412c8fe75c24ea464734ccdb48e", size = 1411836 },
    { url = "https://files.pythonhosted.org/packages/69/1c/151e3d42048f02cc5cd6dfc241d9d36b38375b4dee2e728acb5c353a6d52/pyzmq-26.2.1-cp312-cp312-win32.whl", hash = "sha256:4a98898fdce380c51cc3e38ebc9aa33ae1e078193f4dc641c047f88b8c690c9a", size = 581378 },
    { url = "https://files.pythonhosted.org/packages/b6/b9/d59a7462848aaab7277fddb253ae134a570520115d80afa85e952287e6bc/pyzmq-26.2.1-cp312-cp312-win_amd64.whl", hash = "sha256:a0741edbd0adfe5f30bba6c5223b78c131b5aa4a00a223d631e5ef36e26e6d13", size = 643737 },
    { url = "https://files.pythonhosted.org/packages/55/09/f37e707937cce328944c1d57e5e50ab905011d35252a0745c4f7e5822a76/pyzmq-26.2.1-cp312-cp312-win_arm64.whl", hash = "sha256:e5e33b1491555843ba98d5209439500556ef55b6ab635f3a01148545498355e5", size = 558303 },
    { url = "https://files.pythonhosted.org/packages/4f/2e/fa7a91ce349975971d6aa925b4c7e1a05abaae99b97ade5ace758160c43d/pyzmq-26.2.1-cp313-cp313-macosx_10_13_x86_64.whl", hash = "sha256:099b56ef464bc355b14381f13355542e452619abb4c1e57a534b15a106bf8e23", size = 942331 },
    { url = "https://files.pythonhosted.org/packages/64/2b/1f10b34b6dc7ff4b40f668ea25ba9b8093ce61d874c784b90229b367707b/pyzmq-26.2.1-cp313-cp313-macosx_10_15_universal2.whl", hash = "sha256:651726f37fcbce9f8dd2a6dab0f024807929780621890a4dc0c75432636871be", size = 1345831 },
    { url = "https://files.pythonhosted.org/packages/4c/8d/34884cbd4a8ec050841b5fb58d37af136766a9f95b0b2634c2971deb09da/pyzmq-26.2.1-cp313-cp313-manylinux_2_17_aarch64.manylinux2014_aarch64.whl", hash = "sha256:57dd4d91b38fa4348e237a9388b4423b24ce9c1695bbd4ba5a3eada491e09399", size = 670773 },
    { url = "https://files.pythonhosted.org/packages/0f/f4/d4becfcf9e416ad2564f18a6653f7c6aa917da08df5c3760edb0baa1c863/pyzmq-26.2.1-cp313-cp313-manylinux_2_17_i686.manylinux2014_i686.whl", hash = "sha256:d51a7bfe01a48e1064131f3416a5439872c533d756396be2b39e3977b41430f9", size = 908836 },
    { url = "https://files.pythonhosted.org/packages/07/fa/ab105f1b86b85cb2e821239f1d0900fccd66192a91d97ee04661b5436b4d/pyzmq-26.2.1-cp313-cp313-manylinux_2_17_x86_64.manylinux2014_x86_64.whl", hash = "sha256:c7154d228502e18f30f150b7ce94f0789d6b689f75261b623f0fdc1eec642aab", size = 865369 },
    { url = "https://files.pythonhosted.org/packages/c9/48/15d5f415504572dd4b92b52db5de7a5befc76bb75340ba9f36f71306a66d/pyzmq-26.2.1-cp313-cp313-manylinux_2_28_x86_64.whl", hash = "sha256:f1f31661a80cc46aba381bed475a9135b213ba23ca7ff6797251af31510920ce", size = 865676 },
    { url = "https://files.pythonhosted.org/packages/7e/35/2d91bcc7ccbb56043dd4d2c1763f24a8de5f05e06a134f767a7fb38e149c/pyzmq-26.2.1-cp313-cp313-musllinux_1_1_aarch64.whl", hash = "sha256:290c96f479504439b6129a94cefd67a174b68ace8a8e3f551b2239a64cfa131a", size = 1201457 },
    { url = "https://files.pythonhosted.org/packages/6d/bb/aa7c5119307a5762b8dca6c9db73e3ab4bccf32b15d7c4f376271ff72b2b/pyzmq-26.2.1-cp313-cp313-musllinux_1_1_i686.whl", hash = "sha256:f2c307fbe86e18ab3c885b7e01de942145f539165c3360e2af0f094dd440acd9", size = 1513035 },
    { url = "https://files.pythonhosted.org/packages/4f/4c/527e6650c2fccec7750b783301329c8a8716d59423818afb67282304ce5a/pyzmq-26.2.1-cp313-cp313-musllinux_1_1_x86_64.whl", hash = "sha256:b314268e716487bfb86fcd6f84ebbe3e5bec5fac75fdf42bc7d90fdb33f618ad", size = 1411881 },
    { url = "https://files.pythonhosted.org/packages/89/9f/e4412ea1b3e220acc21777a5edba8885856403d29c6999aaf00a9459eb03/pyzmq-26.2.1-cp313-cp313-win32.whl", hash = "sha256:edb550616f567cd5603b53bb52a5f842c0171b78852e6fc7e392b02c2a1504bb", size = 581354 },
    { url = "https://files.pythonhosted.org/packages/55/cd/f89dd3e9fc2da0d1619a82c4afb600c86b52bc72d7584953d460bc8d5027/pyzmq-26.2.1-cp313-cp313-win_amd64.whl", hash = "sha256:100a826a029c8ef3d77a1d4c97cbd6e867057b5806a7276f2bac1179f893d3bf", size = 643560 },
    { url = "https://files.pythonhosted.org/packages/a7/99/5de4f8912860013f1116f818a0047659bc20d71d1bc1d48f874bdc2d7b9c/pyzmq-26.2.1-cp313-cp313-win_arm64.whl", hash = "sha256:6991ee6c43e0480deb1b45d0c7c2bac124a6540cba7db4c36345e8e092da47ce", size = 558037 },
    { url = "https://files.pythonhosted.org/packages/06/0b/63b6d7a2f07a77dbc9768c6302ae2d7518bed0c6cee515669ca0d8ec743e/pyzmq-26.2.1-cp313-cp313t-macosx_10_13_x86_64.whl", hash = "sha256:25e720dba5b3a3bb2ad0ad5d33440babd1b03438a7a5220511d0c8fa677e102e", size = 938580 },
    { url = "https://files.pythonhosted.org/packages/85/38/e5e2c3ffa23ea5f95f1c904014385a55902a11a67cd43c10edf61a653467/pyzmq-26.2.1-cp313-cp313t-macosx_10_15_universal2.whl", hash = "sha256:9ec6abfb701437142ce9544bd6a236addaf803a32628d2260eb3dbd9a60e2891", size = 1339670 },
    { url = "https://files.pythonhosted.org/packages/d2/87/da5519ed7f8b31e4beee8f57311ec02926822fe23a95120877354cd80144/pyzmq-26.2.1-cp313-cp313t-manylinux_2_17_aarch64.manylinux2014_aarch64.whl", hash = "sha256:2e1eb9d2bfdf5b4e21165b553a81b2c3bd5be06eeddcc4e08e9692156d21f1f6", size = 660983 },
    { url = "https://files.pythonhosted.org/packages/f6/e8/1ca6a2d59562e04d326a026c9e3f791a6f1a276ebde29da478843a566fdb/pyzmq-26.2.1-cp313-cp313t-manylinux_2_17_i686.manylinux2014_i686.whl", hash = "sha256:90dc731d8e3e91bcd456aa7407d2eba7ac6f7860e89f3766baabb521f2c1de4a", size = 896509 },
    { url = "https://files.pythonhosted.org/packages/5c/e5/0b4688f7c74bea7e4f1e920da973fcd7d20175f4f1181cb9b692429c6bb9/pyzmq-26.2.1-cp313-cp313t-manylinux_2_17_x86_64.manylinux2014_x86_64.whl", hash = "sha256:0b6a93d684278ad865fc0b9e89fe33f6ea72d36da0e842143891278ff7fd89c3", size = 853196 },
    { url = "https://files.pythonhosted.org/packages/8f/35/c17241da01195001828319e98517683dad0ac4df6fcba68763d61b630390/pyzmq-26.2.1-cp313-cp313t-manylinux_2_28_x86_64.whl", hash = "sha256:c1bb37849e2294d519117dd99b613c5177934e5c04a5bb05dd573fa42026567e", size = 855133 },
    { url = "https://files.pythonhosted.org/packages/d2/14/268ee49bbecc3f72e225addeac7f0e2bd5808747b78c7bf7f87ed9f9d5a8/pyzmq-26.2.1-cp313-cp313t-musllinux_1_1_aarch64.whl", hash = "sha256:632a09c6d8af17b678d84df442e9c3ad8e4949c109e48a72f805b22506c4afa7", size = 1191612 },
    { url = "https://files.pythonhosted.org/packages/5e/02/6394498620b1b4349b95c534f3ebc3aef95f39afbdced5ed7ee315c49c14/pyzmq-26.2.1-cp313-cp313t-musllinux_1_1_i686.whl", hash = "sha256:fc409c18884eaf9ddde516d53af4f2db64a8bc7d81b1a0c274b8aa4e929958e8", size = 1500824 },
    { url = "https://files.pythonhosted.org/packages/17/fc/b79f0b72891cbb9917698add0fede71dfb64e83fa3481a02ed0e78c34be7/pyzmq-26.2.1-cp313-cp313t-musllinux_1_1_x86_64.whl", hash = "sha256:17f88622b848805d3f6427ce1ad5a2aa3cf61f12a97e684dab2979802024d460", size = 1399943 },
    { url = "https://files.pythonhosted.org/packages/8d/a4/42e404040ccb3f65bd3b40e368dc96fb04b8e7eea1ecd3ac2ef0e70c51f3/pyzmq-26.2.1-cp39-cp39-macosx_10_15_universal2.whl", hash = "sha256:a4bffcadfd40660f26d1b3315a6029fd4f8f5bf31a74160b151f5c577b2dc81b", size = 1346647 },
    { url = "https://files.pythonhosted.org/packages/d5/d9/045ee93500e3f8cbd2a7b30a9533cba7b857b51b3bb4ec44fa61eb6d36ef/pyzmq-26.2.1-cp39-cp39-macosx_10_9_x86_64.whl", hash = "sha256:e76ad4729c2f1cf74b6eb1bdd05f6aba6175999340bd51e6caee49a435a13bf5", size = 943305 },
    { url = "https://files.pythonhosted.org/packages/5c/3b/9437cae0bfd3889dc7741ed9c132dc09c2a1fcae05a2e1b1af41a23a77a2/pyzmq-26.2.1-cp39-cp39-manylinux_2_12_i686.manylinux2010_i686.whl", hash = "sha256:8b0f5bab40a16e708e78a0c6ee2425d27e1a5d8135c7a203b4e977cee37eb4aa", size = 913424 },
    { url = "https://files.pythonhosted.org/packages/5c/16/f1f0e36c9c15247901379b45bd3f7cc15f540b62c9c34c28e735550014b4/pyzmq-26.2.1-cp39-cp39-manylinux_2_12_x86_64.manylinux2010_x86_64.whl", hash = "sha256:e8e47050412f0ad3a9b2287779758073cbf10e460d9f345002d4779e43bb0136", size = 867471 },
    { url = "https://files.pythonhosted.org/packages/70/68/3a0dd3b6386d725ffb98378cd046e15333fbcc1e2b3b48dbcda73259a752/pyzmq-26.2.1-cp39-cp39-manylinux_2_17_aarch64.manylinux2014_aarch64.whl", hash = "sha256:7f18ce33f422d119b13c1363ed4cce245b342b2c5cbbb76753eabf6aa6f69c7d", size = 679051 },
    { url = "https://files.pythonhosted.org/packages/46/9a/0c57cd9c0aae885a096f0c7ebd658f6c7fda49973e484bf7f1c47288beae/pyzmq-26.2.1-cp39-cp39-musllinux_1_1_aarch64.whl", hash = "sha256:ceb0d78b7ef106708a7e2c2914afe68efffc0051dc6a731b0dbacd8b4aee6d68", size = 1208959 },
    { url = "https://files.pythonhosted.org/packages/61/f7/22dcf86ab2a4d458a300698972212be327a66e35785649e9f4bad2260f1c/pyzmq-26.2.1-cp39-cp39-musllinux_1_1_i686.whl", hash = "sha256:7ebdd96bd637fd426d60e86a29ec14b8c1ab64b8d972f6a020baf08a30d1cf46", size = 1521237 },
    { url = "https://files.pythonhosted.org/packages/b4/20/854bb34ac377efbe15d791d6e0bf991d8127cc6d471cd9a2666a13b4f3ba/pyzmq-26.2.1-cp39-cp39-musllinux_1_1_x86_64.whl", hash = "sha256:03719e424150c6395b9513f53a5faadcc1ce4b92abdf68987f55900462ac7eec", size = 1420720 },
    { url = "https://files.pythonhosted.org/packages/6d/e3/07816d8b50a506f6f59d0023b8fefa109d5549a874b9d250137e85dc4305/pyzmq-26.2.1-cp39-cp39-win32.whl", hash = "sha256:ef5479fac31df4b304e96400fc67ff08231873ee3537544aa08c30f9d22fce38", size = 584311 },
    { url = "https://files.pythonhosted.org/packages/9f/78/eeb040669d0ac1fc3c061c8053e96a49e5c612041f462b026ad154001ac1/pyzmq-26.2.1-cp39-cp39-win_amd64.whl", hash = "sha256:f92a002462154c176dac63a8f1f6582ab56eb394ef4914d65a9417f5d9fde218", size = 647856 },
    { url = "https://files.pythonhosted.org/packages/2c/c9/55eb55eda712573ca759e17b9018a2f9dbc4dd34bc7c862c36d574a40b1f/pyzmq-26.2.1-cp39-cp39-win_arm64.whl", hash = "sha256:1fd4b3efc6f62199886440d5e27dd3ccbcb98dfddf330e7396f1ff421bfbb3c2", size = 562372 },
    { url = "https://files.pythonhosted.org/packages/65/d1/e630a75cfb2534574a1258fda54d02f13cf80b576d4ce6d2aa478dc67829/pyzmq-26.2.1-pp310-pypy310_pp73-macosx_10_15_x86_64.whl", hash = "sha256:380816d298aed32b1a97b4973a4865ef3be402a2e760204509b52b6de79d755d", size = 847743 },
    { url = "https://files.pythonhosted.org/packages/27/df/f94a711b4f6c4b41e227f9a938103f52acf4c2e949d91cbc682495a48155/pyzmq-26.2.1-pp310-pypy310_pp73-manylinux_2_17_aarch64.manylinux2014_aarch64.whl", hash = "sha256:97cbb368fd0debdbeb6ba5966aa28e9a1ae3396c7386d15569a6ca4be4572b99", size = 570991 },
    { url = "https://files.pythonhosted.org/packages/bf/08/0c6f97fb3c9dbfa23382f0efaf8f9aa1396a08a3358974eaae3ee659ed5c/pyzmq-26.2.1-pp310-pypy310_pp73-manylinux_2_17_i686.manylinux2014_i686.whl", hash = "sha256:abf7b5942c6b0dafcc2823ddd9154f419147e24f8df5b41ca8ea40a6db90615c", size = 799664 },
    { url = "https://files.pythonhosted.org/packages/05/14/f4d4fd8bb8988c667845734dd756e9ee65b9a17a010d5f288dfca14a572d/pyzmq-26.2.1-pp310-pypy310_pp73-manylinux_2_17_x86_64.manylinux2014_x86_64.whl", hash = "sha256:3fe6e28a8856aea808715f7a4fc11f682b9d29cac5d6262dd8fe4f98edc12d53", size = 758156 },
    { url = "https://files.pythonhosted.org/packages/e3/fe/72e7e166bda3885810bee7b23049133e142f7c80c295bae02c562caeea16/pyzmq-26.2.1-pp310-pypy310_pp73-win_amd64.whl", hash = "sha256:bd8fdee945b877aa3bffc6a5a8816deb048dab0544f9df3731ecd0e54d8c84c9", size = 556563 },
    { url = "https://files.pythonhosted.org/packages/d9/6b/f27dfd4b7b3d6a8bd39ab1469fb8f8685c597d6772cbf3b39b1c4d798eee/pyzmq-26.2.1-pp39-pypy39_pp73-macosx_10_15_x86_64.whl", hash = "sha256:1238c2448c58b9c8d6565579393148414a42488a5f916b3f322742e561f6ae0d", size = 847735 },
    { url = "https://files.pythonhosted.org/packages/f5/1f/fe0698f36c619bc960e97efe9a8ece412a7dc4c80e0bd603cde81731c6ca/pyzmq-26.2.1-pp39-pypy39_pp73-manylinux_2_17_aarch64.manylinux2014_aarch64.whl", hash = "sha256:8eddb3784aed95d07065bcf94d07e8c04024fdb6b2386f08c197dfe6b3528fda", size = 570986 },
    { url = "https://files.pythonhosted.org/packages/91/2e/f7f6c00d16db2b1936f3cd3b8362c391e40dd16a646b92ebf2f3b28206ee/pyzmq-26.2.1-pp39-pypy39_pp73-manylinux_2_17_i686.manylinux2014_i686.whl", hash = "sha256:f0f19c2097fffb1d5b07893d75c9ee693e9cbc809235cf3f2267f0ef6b015f24", size = 799658 },
    { url = "https://files.pythonhosted.org/packages/50/98/aa114911fcb65645099d6db5694a49975ef442f2c34532ea5365b6ec6da8/pyzmq-26.2.1-pp39-pypy39_pp73-manylinux_2_17_x86_64.manylinux2014_x86_64.whl", hash = "sha256:0995fd3530f2e89d6b69a2202e340bbada3191014352af978fa795cb7a446331", size = 758151 },
    { url = "https://files.pythonhosted.org/packages/53/58/9909ad7a3112999a30464c5c92937c9eec5f5e6905a1eee45fd99788ce56/pyzmq-26.2.1-pp39-pypy39_pp73-manylinux_2_28_x86_64.whl", hash = "sha256:7c6160fe513654e65665332740f63de29ce0d165e053c0c14a161fa60dd0da01", size = 756685 },
    { url = "https://files.pythonhosted.org/packages/01/28/1c0f44e609b91a1168aaf4ac38511645fd725593b41cd54ef06744d502ff/pyzmq-26.2.1-pp39-pypy39_pp73-win_amd64.whl", hash = "sha256:8ec8e3aea6146b761d6c57fcf8f81fcb19f187afecc19bf1701a48db9617a217", size = 556558 },
]

[[package]]
name = "rich"
version = "13.9.4"
source = { registry = "https://pypi.org/simple" }
dependencies = [
    { name = "markdown-it-py" },
    { name = "pygments" },
    { name = "typing-extensions", marker = "python_full_version < '3.11'" },
]
sdist = { url = "https://files.pythonhosted.org/packages/ab/3a/0316b28d0761c6734d6bc14e770d85506c986c85ffb239e688eeaab2c2bc/rich-13.9.4.tar.gz", hash = "sha256:439594978a49a09530cff7ebc4b5c7103ef57baf48d5ea3184f21d9a2befa098", size = 223149 }
wheels = [
    { url = "https://files.pythonhosted.org/packages/19/71/39c7c0d87f8d4e6c020a393182060eaefeeae6c01dab6a84ec346f2567df/rich-13.9.4-py3-none-any.whl", hash = "sha256:6049d5e6ec054bf2779ab3358186963bac2ea89175919d699e378b99738c2a90", size = 242424 },
]

[[package]]
name = "setuptools"
version = "75.8.2"
source = { registry = "https://pypi.org/simple" }
sdist = { url = "https://files.pythonhosted.org/packages/d1/53/43d99d7687e8cdef5ab5f9ec5eaf2c0423c2b35133a2b7e7bc276fc32b21/setuptools-75.8.2.tar.gz", hash = "sha256:4880473a969e5f23f2a2be3646b2dfd84af9028716d398e46192f84bc36900d2", size = 1344083 }
wheels = [
    { url = "https://files.pythonhosted.org/packages/a9/38/7d7362e031bd6dc121e5081d8cb6aa6f6fedf2b67bf889962134c6da4705/setuptools-75.8.2-py3-none-any.whl", hash = "sha256:558e47c15f1811c1fa7adbd0096669bf76c1d3f433f58324df69f3f5ecac4e8f", size = 1229385 },
]

[[package]]
name = "shellingham"
version = "1.5.4"
source = { registry = "https://pypi.org/simple" }
sdist = { url = "https://files.pythonhosted.org/packages/58/15/8b3609fd3830ef7b27b655beb4b4e9c62313a4e8da8c676e142cc210d58e/shellingham-1.5.4.tar.gz", hash = "sha256:8dbca0739d487e5bd35ab3ca4b36e11c4078f3a234bfce294b0a0291363404de", size = 10310 }
wheels = [
    { url = "https://files.pythonhosted.org/packages/e0/f9/0595336914c5619e5f28a1fb793285925a8cd4b432c9da0a987836c7f822/shellingham-1.5.4-py2.py3-none-any.whl", hash = "sha256:7ecfff8f2fd72616f7481040475a65b2bf8af90a56c89140852d1120324e8686", size = 9755 },
]

[[package]]
name = "six"
version = "1.17.0"
source = { registry = "https://pypi.org/simple" }
sdist = { url = "https://files.pythonhosted.org/packages/94/e7/b2c673351809dca68a0e064b6af791aa332cf192da575fd474ed7d6f16a2/six-1.17.0.tar.gz", hash = "sha256:ff70335d468e7eb6ec65b95b99d3a2836546063f63acc5171de367e834932a81", size = 34031 }
wheels = [
    { url = "https://files.pythonhosted.org/packages/b7/ce/149a00dd41f10bc29e5921b496af8b574d8413afcd5e30dfa0ed46c2cc5e/six-1.17.0-py2.py3-none-any.whl", hash = "sha256:4721f391ed90541fddacab5acf947aa0d3dc7d27b2e1e8eda2be8970586c3274", size = 11050 },
]

[[package]]
name = "stack-data"
version = "0.6.3"
source = { registry = "https://pypi.org/simple" }
dependencies = [
    { name = "asttokens" },
    { name = "executing" },
    { name = "pure-eval" },
]
sdist = { url = "https://files.pythonhosted.org/packages/28/e3/55dcc2cfbc3ca9c29519eb6884dd1415ecb53b0e934862d3559ddcb7e20b/stack_data-0.6.3.tar.gz", hash = "sha256:836a778de4fec4dcd1dcd89ed8abff8a221f58308462e1c4aa2a3cf30148f0b9", size = 44707 }
wheels = [
    { url = "https://files.pythonhosted.org/packages/f1/7b/ce1eafaf1a76852e2ec9b22edecf1daa58175c090266e9f6c64afcd81d91/stack_data-0.6.3-py3-none-any.whl", hash = "sha256:d5558e0c25a4cb0853cddad3d77da9891a08cb85dd9f9f91b9f8cd66e511e695", size = 24521 },
]

[[package]]
name = "syft-core"
version = "0.1.0"
<<<<<<< HEAD
source = { git = "https://github.com/OpenMined/syft-extras.git?subdirectory=packages%2Fsyft-core&rev=main#29e89507c7e26299f125fadc8a6bb2565ed0b16d" }
=======
source = { editable = "../../../Library/Caches/uv/git-v0/checkouts/fb07ef28afdd7806/29e8950/packages/syft-core" }
>>>>>>> 0bfaa36d
dependencies = [
    { name = "pydantic", extra = ["email"] },
    { name = "typing-extensions" },
]

[package.metadata]
requires-dist = [
    { name = "pydantic", extras = ["email"], specifier = ">=2.10.4" },
    { name = "typing-extensions", specifier = ">=4.12.2" },
]

[[package]]
name = "syft-event"
version = "0.1.0"
source = { git = "https://github.com/OpenMined/syft-extras.git?subdirectory=packages%2Fsyft-event&rev=main#29e89507c7e26299f125fadc8a6bb2565ed0b16d" }
dependencies = [
    { name = "loguru" },
    { name = "pathspec" },
    { name = "pydantic" },
    { name = "syft-rpc" },
    { name = "watchdog" },
]

[[package]]
name = "syft-rds"
version = "0.1.0"
source = { editable = "." }
dependencies = [
    { name = "loguru" },
    { name = "pydantic", extra = ["email"] },
    { name = "pyyaml" },
    { name = "rich" },
    { name = "setuptools" },
    { name = "syft-event" },
    { name = "typer" },
    { name = "typing-extensions" },
]

[package.dev-dependencies]
dev = [
    { name = "ipykernel" },
    { name = "ipywidgets" },
    { name = "pip" },
    { name = "pre-commit" },
    { name = "pytest" },
]

[package.metadata]
requires-dist = [
    { name = "loguru", specifier = ">=0.7.3" },
    { name = "pydantic", extras = ["email"], specifier = ">=2.10.4" },
    { name = "pyyaml", specifier = ">=6.0.2" },
    { name = "rich", specifier = ">=13.9.4" },
    { name = "setuptools", specifier = ">=75.8.0" },
    { name = "syft-event", git = "https://github.com/OpenMined/syft-extras.git?subdirectory=packages%2Fsyft-event&rev=main" },
    { name = "typer", specifier = ">=0.15.1" },
    { name = "typing-extensions", specifier = ">=4.12.2" },
]

[package.metadata.requires-dev]
dev = [
    { name = "ipykernel", specifier = ">=6.29.5" },
    { name = "ipywidgets", specifier = ">=8.1.5" },
    { name = "pip", specifier = ">=25.0.1" },
    { name = "pre-commit", specifier = ">=4.1.0" },
    { name = "pytest", specifier = ">=8.3.4" },
]

[[package]]
name = "syft-rpc"
version = "0.1.0"
<<<<<<< HEAD
source = { git = "https://github.com/OpenMined/syft-extras.git?subdirectory=packages%2Fsyft-rpc&rev=main#29e89507c7e26299f125fadc8a6bb2565ed0b16d" }
=======
source = { editable = "../../../Library/Caches/uv/git-v0/checkouts/fb07ef28afdd7806/29e8950/packages/syft-rpc" }
>>>>>>> 0bfaa36d
dependencies = [
    { name = "pydantic" },
    { name = "syft-core" },
    { name = "typing-extensions" },
]

[package.metadata]
requires-dist = [
    { name = "pydantic", specifier = ">=2.9.2" },
    { name = "syft-core", editable = "../../../Library/Caches/uv/git-v0/checkouts/fb07ef28afdd7806/29e8950/packages/syft-core" },
    { name = "typing-extensions", specifier = ">=4.12.2" },
]

[[package]]
name = "tomli"
version = "2.2.1"
source = { registry = "https://pypi.org/simple" }
sdist = { url = "https://files.pythonhosted.org/packages/18/87/302344fed471e44a87289cf4967697d07e532f2421fdaf868a303cbae4ff/tomli-2.2.1.tar.gz", hash = "sha256:cd45e1dc79c835ce60f7404ec8119f2eb06d38b1deba146f07ced3bbc44505ff", size = 17175 }
wheels = [
    { url = "https://files.pythonhosted.org/packages/43/ca/75707e6efa2b37c77dadb324ae7d9571cb424e61ea73fad7c56c2d14527f/tomli-2.2.1-cp311-cp311-macosx_10_9_x86_64.whl", hash = "sha256:678e4fa69e4575eb77d103de3df8a895e1591b48e740211bd1067378c69e8249", size = 131077 },
    { url = "https://files.pythonhosted.org/packages/c7/16/51ae563a8615d472fdbffc43a3f3d46588c264ac4f024f63f01283becfbb/tomli-2.2.1-cp311-cp311-macosx_11_0_arm64.whl", hash = "sha256:023aa114dd824ade0100497eb2318602af309e5a55595f76b626d6d9f3b7b0a6", size = 123429 },
    { url = "https://files.pythonhosted.org/packages/f1/dd/4f6cd1e7b160041db83c694abc78e100473c15d54620083dbd5aae7b990e/tomli-2.2.1-cp311-cp311-manylinux_2_17_aarch64.manylinux2014_aarch64.whl", hash = "sha256:ece47d672db52ac607a3d9599a9d48dcb2f2f735c6c2d1f34130085bb12b112a", size = 226067 },
    { url = "https://files.pythonhosted.org/packages/a9/6b/c54ede5dc70d648cc6361eaf429304b02f2871a345bbdd51e993d6cdf550/tomli-2.2.1-cp311-cp311-manylinux_2_17_x86_64.manylinux2014_x86_64.whl", hash = "sha256:6972ca9c9cc9f0acaa56a8ca1ff51e7af152a9f87fb64623e31d5c83700080ee", size = 236030 },
    { url = "https://files.pythonhosted.org/packages/1f/47/999514fa49cfaf7a92c805a86c3c43f4215621855d151b61c602abb38091/tomli-2.2.1-cp311-cp311-manylinux_2_5_i686.manylinux1_i686.manylinux_2_17_i686.manylinux2014_i686.whl", hash = "sha256:c954d2250168d28797dd4e3ac5cf812a406cd5a92674ee4c8f123c889786aa8e", size = 240898 },
    { url = "https://files.pythonhosted.org/packages/73/41/0a01279a7ae09ee1573b423318e7934674ce06eb33f50936655071d81a24/tomli-2.2.1-cp311-cp311-musllinux_1_2_aarch64.whl", hash = "sha256:8dd28b3e155b80f4d54beb40a441d366adcfe740969820caf156c019fb5c7ec4", size = 229894 },
    { url = "https://files.pythonhosted.org/packages/55/18/5d8bc5b0a0362311ce4d18830a5d28943667599a60d20118074ea1b01bb7/tomli-2.2.1-cp311-cp311-musllinux_1_2_i686.whl", hash = "sha256:e59e304978767a54663af13c07b3d1af22ddee3bb2fb0618ca1593e4f593a106", size = 245319 },
    { url = "https://files.pythonhosted.org/packages/92/a3/7ade0576d17f3cdf5ff44d61390d4b3febb8a9fc2b480c75c47ea048c646/tomli-2.2.1-cp311-cp311-musllinux_1_2_x86_64.whl", hash = "sha256:33580bccab0338d00994d7f16f4c4ec25b776af3ffaac1ed74e0b3fc95e885a8", size = 238273 },
    { url = "https://files.pythonhosted.org/packages/72/6f/fa64ef058ac1446a1e51110c375339b3ec6be245af9d14c87c4a6412dd32/tomli-2.2.1-cp311-cp311-win32.whl", hash = "sha256:465af0e0875402f1d226519c9904f37254b3045fc5084697cefb9bdde1ff99ff", size = 98310 },
    { url = "https://files.pythonhosted.org/packages/6a/1c/4a2dcde4a51b81be3530565e92eda625d94dafb46dbeb15069df4caffc34/tomli-2.2.1-cp311-cp311-win_amd64.whl", hash = "sha256:2d0f2fdd22b02c6d81637a3c95f8cd77f995846af7414c5c4b8d0545afa1bc4b", size = 108309 },
    { url = "https://files.pythonhosted.org/packages/52/e1/f8af4c2fcde17500422858155aeb0d7e93477a0d59a98e56cbfe75070fd0/tomli-2.2.1-cp312-cp312-macosx_10_13_x86_64.whl", hash = "sha256:4a8f6e44de52d5e6c657c9fe83b562f5f4256d8ebbfe4ff922c495620a7f6cea", size = 132762 },
    { url = "https://files.pythonhosted.org/packages/03/b8/152c68bb84fc00396b83e7bbddd5ec0bd3dd409db4195e2a9b3e398ad2e3/tomli-2.2.1-cp312-cp312-macosx_11_0_arm64.whl", hash = "sha256:8d57ca8095a641b8237d5b079147646153d22552f1c637fd3ba7f4b0b29167a8", size = 123453 },
    { url = "https://files.pythonhosted.org/packages/c8/d6/fc9267af9166f79ac528ff7e8c55c8181ded34eb4b0e93daa767b8841573/tomli-2.2.1-cp312-cp312-manylinux_2_17_aarch64.manylinux2014_aarch64.whl", hash = "sha256:4e340144ad7ae1533cb897d406382b4b6fede8890a03738ff1683af800d54192", size = 233486 },
    { url = "https://files.pythonhosted.org/packages/5c/51/51c3f2884d7bab89af25f678447ea7d297b53b5a3b5730a7cb2ef6069f07/tomli-2.2.1-cp312-cp312-manylinux_2_17_x86_64.manylinux2014_x86_64.whl", hash = "sha256:db2b95f9de79181805df90bedc5a5ab4c165e6ec3fe99f970d0e302f384ad222", size = 242349 },
    { url = "https://files.pythonhosted.org/packages/ab/df/bfa89627d13a5cc22402e441e8a931ef2108403db390ff3345c05253935e/tomli-2.2.1-cp312-cp312-manylinux_2_5_i686.manylinux1_i686.manylinux_2_17_i686.manylinux2014_i686.whl", hash = "sha256:40741994320b232529c802f8bc86da4e1aa9f413db394617b9a256ae0f9a7f77", size = 252159 },
    { url = "https://files.pythonhosted.org/packages/9e/6e/fa2b916dced65763a5168c6ccb91066f7639bdc88b48adda990db10c8c0b/tomli-2.2.1-cp312-cp312-musllinux_1_2_aarch64.whl", hash = "sha256:400e720fe168c0f8521520190686ef8ef033fb19fc493da09779e592861b78c6", size = 237243 },
    { url = "https://files.pythonhosted.org/packages/b4/04/885d3b1f650e1153cbb93a6a9782c58a972b94ea4483ae4ac5cedd5e4a09/tomli-2.2.1-cp312-cp312-musllinux_1_2_i686.whl", hash = "sha256:02abe224de6ae62c19f090f68da4e27b10af2b93213d36cf44e6e1c5abd19fdd", size = 259645 },
    { url = "https://files.pythonhosted.org/packages/9c/de/6b432d66e986e501586da298e28ebeefd3edc2c780f3ad73d22566034239/tomli-2.2.1-cp312-cp312-musllinux_1_2_x86_64.whl", hash = "sha256:b82ebccc8c8a36f2094e969560a1b836758481f3dc360ce9a3277c65f374285e", size = 244584 },
    { url = "https://files.pythonhosted.org/packages/1c/9a/47c0449b98e6e7d1be6cbac02f93dd79003234ddc4aaab6ba07a9a7482e2/tomli-2.2.1-cp312-cp312-win32.whl", hash = "sha256:889f80ef92701b9dbb224e49ec87c645ce5df3fa2cc548664eb8a25e03127a98", size = 98875 },
    { url = "https://files.pythonhosted.org/packages/ef/60/9b9638f081c6f1261e2688bd487625cd1e660d0a85bd469e91d8db969734/tomli-2.2.1-cp312-cp312-win_amd64.whl", hash = "sha256:7fc04e92e1d624a4a63c76474610238576942d6b8950a2d7f908a340494e67e4", size = 109418 },
    { url = "https://files.pythonhosted.org/packages/04/90/2ee5f2e0362cb8a0b6499dc44f4d7d48f8fff06d28ba46e6f1eaa61a1388/tomli-2.2.1-cp313-cp313-macosx_10_13_x86_64.whl", hash = "sha256:f4039b9cbc3048b2416cc57ab3bda989a6fcf9b36cf8937f01a6e731b64f80d7", size = 132708 },
    { url = "https://files.pythonhosted.org/packages/c0/ec/46b4108816de6b385141f082ba99e315501ccd0a2ea23db4a100dd3990ea/tomli-2.2.1-cp313-cp313-macosx_11_0_arm64.whl", hash = "sha256:286f0ca2ffeeb5b9bd4fcc8d6c330534323ec51b2f52da063b11c502da16f30c", size = 123582 },
    { url = "https://files.pythonhosted.org/packages/a0/bd/b470466d0137b37b68d24556c38a0cc819e8febe392d5b199dcd7f578365/tomli-2.2.1-cp313-cp313-manylinux_2_17_aarch64.manylinux2014_aarch64.whl", hash = "sha256:a92ef1a44547e894e2a17d24e7557a5e85a9e1d0048b0b5e7541f76c5032cb13", size = 232543 },
    { url = "https://files.pythonhosted.org/packages/d9/e5/82e80ff3b751373f7cead2815bcbe2d51c895b3c990686741a8e56ec42ab/tomli-2.2.1-cp313-cp313-manylinux_2_17_x86_64.manylinux2014_x86_64.whl", hash = "sha256:9316dc65bed1684c9a98ee68759ceaed29d229e985297003e494aa825ebb0281", size = 241691 },
    { url = "https://files.pythonhosted.org/packages/05/7e/2a110bc2713557d6a1bfb06af23dd01e7dde52b6ee7dadc589868f9abfac/tomli-2.2.1-cp313-cp313-manylinux_2_5_i686.manylinux1_i686.manylinux_2_17_i686.manylinux2014_i686.whl", hash = "sha256:e85e99945e688e32d5a35c1ff38ed0b3f41f43fad8df0bdf79f72b2ba7bc5272", size = 251170 },
    { url = "https://files.pythonhosted.org/packages/64/7b/22d713946efe00e0adbcdfd6d1aa119ae03fd0b60ebed51ebb3fa9f5a2e5/tomli-2.2.1-cp313-cp313-musllinux_1_2_aarch64.whl", hash = "sha256:ac065718db92ca818f8d6141b5f66369833d4a80a9d74435a268c52bdfa73140", size = 236530 },
    { url = "https://files.pythonhosted.org/packages/38/31/3a76f67da4b0cf37b742ca76beaf819dca0ebef26d78fc794a576e08accf/tomli-2.2.1-cp313-cp313-musllinux_1_2_i686.whl", hash = "sha256:d920f33822747519673ee656a4b6ac33e382eca9d331c87770faa3eef562aeb2", size = 258666 },
    { url = "https://files.pythonhosted.org/packages/07/10/5af1293da642aded87e8a988753945d0cf7e00a9452d3911dd3bb354c9e2/tomli-2.2.1-cp313-cp313-musllinux_1_2_x86_64.whl", hash = "sha256:a198f10c4d1b1375d7687bc25294306e551bf1abfa4eace6650070a5c1ae2744", size = 243954 },
    { url = "https://files.pythonhosted.org/packages/5b/b9/1ed31d167be802da0fc95020d04cd27b7d7065cc6fbefdd2f9186f60d7bd/tomli-2.2.1-cp313-cp313-win32.whl", hash = "sha256:d3f5614314d758649ab2ab3a62d4f2004c825922f9e370b29416484086b264ec", size = 98724 },
    { url = "https://files.pythonhosted.org/packages/c7/32/b0963458706accd9afcfeb867c0f9175a741bf7b19cd424230714d722198/tomli-2.2.1-cp313-cp313-win_amd64.whl", hash = "sha256:a38aa0308e754b0e3c67e344754dff64999ff9b513e691d0e786265c93583c69", size = 109383 },
    { url = "https://files.pythonhosted.org/packages/6e/c2/61d3e0f47e2b74ef40a68b9e6ad5984f6241a942f7cd3bbfbdbd03861ea9/tomli-2.2.1-py3-none-any.whl", hash = "sha256:cb55c73c5f4408779d0cf3eef9f762b9c9f147a77de7b258bef0a5628adc85cc", size = 14257 },
]

[[package]]
name = "tornado"
version = "6.4.2"
source = { registry = "https://pypi.org/simple" }
sdist = { url = "https://files.pythonhosted.org/packages/59/45/a0daf161f7d6f36c3ea5fc0c2de619746cc3dd4c76402e9db545bd920f63/tornado-6.4.2.tar.gz", hash = "sha256:92bad5b4746e9879fd7bf1eb21dce4e3fc5128d71601f80005afa39237ad620b", size = 501135 }
wheels = [
    { url = "https://files.pythonhosted.org/packages/26/7e/71f604d8cea1b58f82ba3590290b66da1e72d840aeb37e0d5f7291bd30db/tornado-6.4.2-cp38-abi3-macosx_10_9_universal2.whl", hash = "sha256:e828cce1123e9e44ae2a50a9de3055497ab1d0aeb440c5ac23064d9e44880da1", size = 436299 },
    { url = "https://files.pythonhosted.org/packages/96/44/87543a3b99016d0bf54fdaab30d24bf0af2e848f1d13d34a3a5380aabe16/tornado-6.4.2-cp38-abi3-macosx_10_9_x86_64.whl", hash = "sha256:072ce12ada169c5b00b7d92a99ba089447ccc993ea2143c9ede887e0937aa803", size = 434253 },
    { url = "https://files.pythonhosted.org/packages/cb/fb/fdf679b4ce51bcb7210801ef4f11fdac96e9885daa402861751353beea6e/tornado-6.4.2-cp38-abi3-manylinux_2_17_aarch64.manylinux2014_aarch64.whl", hash = "sha256:1a017d239bd1bb0919f72af256a970624241f070496635784d9bf0db640d3fec", size = 437602 },
    { url = "https://files.pythonhosted.org/packages/4f/3b/e31aeffffc22b475a64dbeb273026a21b5b566f74dee48742817626c47dc/tornado-6.4.2-cp38-abi3-manylinux_2_5_i686.manylinux1_i686.manylinux_2_17_i686.manylinux2014_i686.whl", hash = "sha256:c36e62ce8f63409301537222faffcef7dfc5284f27eec227389f2ad11b09d946", size = 436972 },
    { url = "https://files.pythonhosted.org/packages/22/55/b78a464de78051a30599ceb6983b01d8f732e6f69bf37b4ed07f642ac0fc/tornado-6.4.2-cp38-abi3-manylinux_2_5_x86_64.manylinux1_x86_64.manylinux_2_17_x86_64.manylinux2014_x86_64.whl", hash = "sha256:bca9eb02196e789c9cb5c3c7c0f04fb447dc2adffd95265b2c7223a8a615ccbf", size = 437173 },
    { url = "https://files.pythonhosted.org/packages/79/5e/be4fb0d1684eb822c9a62fb18a3e44a06188f78aa466b2ad991d2ee31104/tornado-6.4.2-cp38-abi3-musllinux_1_2_aarch64.whl", hash = "sha256:304463bd0772442ff4d0f5149c6f1c2135a1fae045adf070821c6cdc76980634", size = 437892 },
    { url = "https://files.pythonhosted.org/packages/f5/33/4f91fdd94ea36e1d796147003b490fe60a0215ac5737b6f9c65e160d4fe0/tornado-6.4.2-cp38-abi3-musllinux_1_2_i686.whl", hash = "sha256:c82c46813ba483a385ab2a99caeaedf92585a1f90defb5693351fa7e4ea0bf73", size = 437334 },
    { url = "https://files.pythonhosted.org/packages/2b/ae/c1b22d4524b0e10da2f29a176fb2890386f7bd1f63aacf186444873a88a0/tornado-6.4.2-cp38-abi3-musllinux_1_2_x86_64.whl", hash = "sha256:932d195ca9015956fa502c6b56af9eb06106140d844a335590c1ec7f5277d10c", size = 437261 },
    { url = "https://files.pythonhosted.org/packages/b5/25/36dbd49ab6d179bcfc4c6c093a51795a4f3bed380543a8242ac3517a1751/tornado-6.4.2-cp38-abi3-win32.whl", hash = "sha256:2876cef82e6c5978fde1e0d5b1f919d756968d5b4282418f3146b79b58556482", size = 438463 },
    { url = "https://files.pythonhosted.org/packages/61/cc/58b1adeb1bb46228442081e746fcdbc4540905c87e8add7c277540934edb/tornado-6.4.2-cp38-abi3-win_amd64.whl", hash = "sha256:908b71bf3ff37d81073356a5fadcc660eb10c1476ee6e2725588626ce7e5ca38", size = 438907 },
]

[[package]]
name = "traitlets"
version = "5.14.3"
source = { registry = "https://pypi.org/simple" }
sdist = { url = "https://files.pythonhosted.org/packages/eb/79/72064e6a701c2183016abbbfedaba506d81e30e232a68c9f0d6f6fcd1574/traitlets-5.14.3.tar.gz", hash = "sha256:9ed0579d3502c94b4b3732ac120375cda96f923114522847de4b3bb98b96b6b7", size = 161621 }
wheels = [
    { url = "https://files.pythonhosted.org/packages/00/c0/8f5d070730d7836adc9c9b6408dec68c6ced86b304a9b26a14df072a6e8c/traitlets-5.14.3-py3-none-any.whl", hash = "sha256:b74e89e397b1ed28cc831db7aea759ba6640cb3de13090ca145426688ff1ac4f", size = 85359 },
]

[[package]]
name = "typer"
version = "0.15.2"
source = { registry = "https://pypi.org/simple" }
dependencies = [
    { name = "click" },
    { name = "rich" },
    { name = "shellingham" },
    { name = "typing-extensions" },
]
sdist = { url = "https://files.pythonhosted.org/packages/8b/6f/3991f0f1c7fcb2df31aef28e0594d8d54b05393a0e4e34c65e475c2a5d41/typer-0.15.2.tar.gz", hash = "sha256:ab2fab47533a813c49fe1f16b1a370fd5819099c00b119e0633df65f22144ba5", size = 100711 }
wheels = [
    { url = "https://files.pythonhosted.org/packages/7f/fc/5b29fea8cee020515ca82cc68e3b8e1e34bb19a3535ad854cac9257b414c/typer-0.15.2-py3-none-any.whl", hash = "sha256:46a499c6107d645a9c13f7ee46c5d5096cae6f5fc57dd11eccbbb9ae3e44ddfc", size = 45061 },
]

[[package]]
name = "typing-extensions"
version = "4.12.2"
source = { registry = "https://pypi.org/simple" }
sdist = { url = "https://files.pythonhosted.org/packages/df/db/f35a00659bc03fec321ba8bce9420de607a1d37f8342eee1863174c69557/typing_extensions-4.12.2.tar.gz", hash = "sha256:1a7ead55c7e559dd4dee8856e3a88b41225abfe1ce8df57b7c13915fe121ffb8", size = 85321 }
wheels = [
    { url = "https://files.pythonhosted.org/packages/26/9f/ad63fc0248c5379346306f8668cda6e2e2e9c95e01216d2b8ffd9ff037d0/typing_extensions-4.12.2-py3-none-any.whl", hash = "sha256:04e5ca0351e0f3f85c6853954072df659d0d13fac324d0072316b67d7794700d", size = 37438 },
]

[[package]]
name = "virtualenv"
version = "20.29.2"
source = { registry = "https://pypi.org/simple" }
dependencies = [
    { name = "distlib" },
    { name = "filelock" },
    { name = "platformdirs" },
]
sdist = { url = "https://files.pythonhosted.org/packages/f1/88/dacc875dd54a8acadb4bcbfd4e3e86df8be75527116c91d8f9784f5e9cab/virtualenv-20.29.2.tar.gz", hash = "sha256:fdaabebf6d03b5ba83ae0a02cfe96f48a716f4fae556461d180825866f75b728", size = 4320272 }
wheels = [
    { url = "https://files.pythonhosted.org/packages/93/fa/849483d56773ae29740ae70043ad88e068f98a6401aa819b5d6bee604683/virtualenv-20.29.2-py3-none-any.whl", hash = "sha256:febddfc3d1ea571bdb1dc0f98d7b45d24def7428214d4fb73cc486c9568cce6a", size = 4301478 },
]

[[package]]
name = "watchdog"
version = "6.0.0"
source = { registry = "https://pypi.org/simple" }
sdist = { url = "https://files.pythonhosted.org/packages/db/7d/7f3d619e951c88ed75c6037b246ddcf2d322812ee8ea189be89511721d54/watchdog-6.0.0.tar.gz", hash = "sha256:9ddf7c82fda3ae8e24decda1338ede66e1c99883db93711d8fb941eaa2d8c282", size = 131220 }
wheels = [
    { url = "https://files.pythonhosted.org/packages/0c/56/90994d789c61df619bfc5ce2ecdabd5eeff564e1eb47512bd01b5e019569/watchdog-6.0.0-cp310-cp310-macosx_10_9_universal2.whl", hash = "sha256:d1cdb490583ebd691c012b3d6dae011000fe42edb7a82ece80965b42abd61f26", size = 96390 },
    { url = "https://files.pythonhosted.org/packages/55/46/9a67ee697342ddf3c6daa97e3a587a56d6c4052f881ed926a849fcf7371c/watchdog-6.0.0-cp310-cp310-macosx_10_9_x86_64.whl", hash = "sha256:bc64ab3bdb6a04d69d4023b29422170b74681784ffb9463ed4870cf2f3e66112", size = 88389 },
    { url = "https://files.pythonhosted.org/packages/44/65/91b0985747c52064d8701e1075eb96f8c40a79df889e59a399453adfb882/watchdog-6.0.0-cp310-cp310-macosx_11_0_arm64.whl", hash = "sha256:c897ac1b55c5a1461e16dae288d22bb2e412ba9807df8397a635d88f671d36c3", size = 89020 },
    { url = "https://files.pythonhosted.org/packages/e0/24/d9be5cd6642a6aa68352ded4b4b10fb0d7889cb7f45814fb92cecd35f101/watchdog-6.0.0-cp311-cp311-macosx_10_9_universal2.whl", hash = "sha256:6eb11feb5a0d452ee41f824e271ca311a09e250441c262ca2fd7ebcf2461a06c", size = 96393 },
    { url = "https://files.pythonhosted.org/packages/63/7a/6013b0d8dbc56adca7fdd4f0beed381c59f6752341b12fa0886fa7afc78b/watchdog-6.0.0-cp311-cp311-macosx_10_9_x86_64.whl", hash = "sha256:ef810fbf7b781a5a593894e4f439773830bdecb885e6880d957d5b9382a960d2", size = 88392 },
    { url = "https://files.pythonhosted.org/packages/d1/40/b75381494851556de56281e053700e46bff5b37bf4c7267e858640af5a7f/watchdog-6.0.0-cp311-cp311-macosx_11_0_arm64.whl", hash = "sha256:afd0fe1b2270917c5e23c2a65ce50c2a4abb63daafb0d419fde368e272a76b7c", size = 89019 },
    { url = "https://files.pythonhosted.org/packages/39/ea/3930d07dafc9e286ed356a679aa02d777c06e9bfd1164fa7c19c288a5483/watchdog-6.0.0-cp312-cp312-macosx_10_13_universal2.whl", hash = "sha256:bdd4e6f14b8b18c334febb9c4425a878a2ac20efd1e0b231978e7b150f92a948", size = 96471 },
    { url = "https://files.pythonhosted.org/packages/12/87/48361531f70b1f87928b045df868a9fd4e253d9ae087fa4cf3f7113be363/watchdog-6.0.0-cp312-cp312-macosx_10_13_x86_64.whl", hash = "sha256:c7c15dda13c4eb00d6fb6fc508b3c0ed88b9d5d374056b239c4ad1611125c860", size = 88449 },
    { url = "https://files.pythonhosted.org/packages/5b/7e/8f322f5e600812e6f9a31b75d242631068ca8f4ef0582dd3ae6e72daecc8/watchdog-6.0.0-cp312-cp312-macosx_11_0_arm64.whl", hash = "sha256:6f10cb2d5902447c7d0da897e2c6768bca89174d0c6e1e30abec5421af97a5b0", size = 89054 },
    { url = "https://files.pythonhosted.org/packages/68/98/b0345cabdce2041a01293ba483333582891a3bd5769b08eceb0d406056ef/watchdog-6.0.0-cp313-cp313-macosx_10_13_universal2.whl", hash = "sha256:490ab2ef84f11129844c23fb14ecf30ef3d8a6abafd3754a6f75ca1e6654136c", size = 96480 },
    { url = "https://files.pythonhosted.org/packages/85/83/cdf13902c626b28eedef7ec4f10745c52aad8a8fe7eb04ed7b1f111ca20e/watchdog-6.0.0-cp313-cp313-macosx_10_13_x86_64.whl", hash = "sha256:76aae96b00ae814b181bb25b1b98076d5fc84e8a53cd8885a318b42b6d3a5134", size = 88451 },
    { url = "https://files.pythonhosted.org/packages/fe/c4/225c87bae08c8b9ec99030cd48ae9c4eca050a59bf5c2255853e18c87b50/watchdog-6.0.0-cp313-cp313-macosx_11_0_arm64.whl", hash = "sha256:a175f755fc2279e0b7312c0035d52e27211a5bc39719dd529625b1930917345b", size = 89057 },
    { url = "https://files.pythonhosted.org/packages/05/52/7223011bb760fce8ddc53416beb65b83a3ea6d7d13738dde75eeb2c89679/watchdog-6.0.0-cp39-cp39-macosx_10_9_universal2.whl", hash = "sha256:e6f0e77c9417e7cd62af82529b10563db3423625c5fce018430b249bf977f9e8", size = 96390 },
    { url = "https://files.pythonhosted.org/packages/9c/62/d2b21bc4e706d3a9d467561f487c2938cbd881c69f3808c43ac1ec242391/watchdog-6.0.0-cp39-cp39-macosx_10_9_x86_64.whl", hash = "sha256:90c8e78f3b94014f7aaae121e6b909674df5b46ec24d6bebc45c44c56729af2a", size = 88386 },
    { url = "https://files.pythonhosted.org/packages/ea/22/1c90b20eda9f4132e4603a26296108728a8bfe9584b006bd05dd94548853/watchdog-6.0.0-cp39-cp39-macosx_11_0_arm64.whl", hash = "sha256:e7631a77ffb1f7d2eefa4445ebbee491c720a5661ddf6df3498ebecae5ed375c", size = 89017 },
    { url = "https://files.pythonhosted.org/packages/30/ad/d17b5d42e28a8b91f8ed01cb949da092827afb9995d4559fd448d0472763/watchdog-6.0.0-pp310-pypy310_pp73-macosx_10_15_x86_64.whl", hash = "sha256:c7ac31a19f4545dd92fc25d200694098f42c9a8e391bc00bdd362c5736dbf881", size = 87902 },
    { url = "https://files.pythonhosted.org/packages/5c/ca/c3649991d140ff6ab67bfc85ab42b165ead119c9e12211e08089d763ece5/watchdog-6.0.0-pp310-pypy310_pp73-macosx_11_0_arm64.whl", hash = "sha256:9513f27a1a582d9808cf21a07dae516f0fab1cf2d7683a742c498b93eedabb11", size = 88380 },
    { url = "https://files.pythonhosted.org/packages/5b/79/69f2b0e8d3f2afd462029031baafb1b75d11bb62703f0e1022b2e54d49ee/watchdog-6.0.0-pp39-pypy39_pp73-macosx_10_15_x86_64.whl", hash = "sha256:7a0e56874cfbc4b9b05c60c8a1926fedf56324bb08cfbc188969777940aef3aa", size = 87903 },
    { url = "https://files.pythonhosted.org/packages/e2/2b/dc048dd71c2e5f0f7ebc04dd7912981ec45793a03c0dc462438e0591ba5d/watchdog-6.0.0-pp39-pypy39_pp73-macosx_11_0_arm64.whl", hash = "sha256:e6439e374fc012255b4ec786ae3c4bc838cd7309a540e5fe0952d03687d8804e", size = 88381 },
    { url = "https://files.pythonhosted.org/packages/a9/c7/ca4bf3e518cb57a686b2feb4f55a1892fd9a3dd13f470fca14e00f80ea36/watchdog-6.0.0-py3-none-manylinux2014_aarch64.whl", hash = "sha256:7607498efa04a3542ae3e05e64da8202e58159aa1fa4acddf7678d34a35d4f13", size = 79079 },
    { url = "https://files.pythonhosted.org/packages/5c/51/d46dc9332f9a647593c947b4b88e2381c8dfc0942d15b8edc0310fa4abb1/watchdog-6.0.0-py3-none-manylinux2014_armv7l.whl", hash = "sha256:9041567ee8953024c83343288ccc458fd0a2d811d6a0fd68c4c22609e3490379", size = 79078 },
    { url = "https://files.pythonhosted.org/packages/d4/57/04edbf5e169cd318d5f07b4766fee38e825d64b6913ca157ca32d1a42267/watchdog-6.0.0-py3-none-manylinux2014_i686.whl", hash = "sha256:82dc3e3143c7e38ec49d61af98d6558288c415eac98486a5c581726e0737c00e", size = 79076 },
    { url = "https://files.pythonhosted.org/packages/ab/cc/da8422b300e13cb187d2203f20b9253e91058aaf7db65b74142013478e66/watchdog-6.0.0-py3-none-manylinux2014_ppc64.whl", hash = "sha256:212ac9b8bf1161dc91bd09c048048a95ca3a4c4f5e5d4a7d1b1a7d5752a7f96f", size = 79077 },
    { url = "https://files.pythonhosted.org/packages/2c/3b/b8964e04ae1a025c44ba8e4291f86e97fac443bca31de8bd98d3263d2fcf/watchdog-6.0.0-py3-none-manylinux2014_ppc64le.whl", hash = "sha256:e3df4cbb9a450c6d49318f6d14f4bbc80d763fa587ba46ec86f99f9e6876bb26", size = 79078 },
    { url = "https://files.pythonhosted.org/packages/62/ae/a696eb424bedff7407801c257d4b1afda455fe40821a2be430e173660e81/watchdog-6.0.0-py3-none-manylinux2014_s390x.whl", hash = "sha256:2cce7cfc2008eb51feb6aab51251fd79b85d9894e98ba847408f662b3395ca3c", size = 79077 },
    { url = "https://files.pythonhosted.org/packages/b5/e8/dbf020b4d98251a9860752a094d09a65e1b436ad181faf929983f697048f/watchdog-6.0.0-py3-none-manylinux2014_x86_64.whl", hash = "sha256:20ffe5b202af80ab4266dcd3e91aae72bf2da48c0d33bdb15c66658e685e94e2", size = 79078 },
    { url = "https://files.pythonhosted.org/packages/07/f6/d0e5b343768e8bcb4cda79f0f2f55051bf26177ecd5651f84c07567461cf/watchdog-6.0.0-py3-none-win32.whl", hash = "sha256:07df1fdd701c5d4c8e55ef6cf55b8f0120fe1aef7ef39a1c6fc6bc2e606d517a", size = 79065 },
    { url = "https://files.pythonhosted.org/packages/db/d9/c495884c6e548fce18a8f40568ff120bc3a4b7b99813081c8ac0c936fa64/watchdog-6.0.0-py3-none-win_amd64.whl", hash = "sha256:cbafb470cf848d93b5d013e2ecb245d4aa1c8fd0504e863ccefa32445359d680", size = 79070 },
    { url = "https://files.pythonhosted.org/packages/33/e8/e40370e6d74ddba47f002a32919d91310d6074130fe4e17dabcafc15cbf1/watchdog-6.0.0-py3-none-win_ia64.whl", hash = "sha256:a1914259fa9e1454315171103c6a30961236f508b9b623eae470268bbcc6a22f", size = 79067 },
]

[[package]]
name = "wcwidth"
version = "0.2.13"
source = { registry = "https://pypi.org/simple" }
sdist = { url = "https://files.pythonhosted.org/packages/6c/63/53559446a878410fc5a5974feb13d31d78d752eb18aeba59c7fef1af7598/wcwidth-0.2.13.tar.gz", hash = "sha256:72ea0c06399eb286d978fdedb6923a9eb47e1c486ce63e9b4e64fc18303972b5", size = 101301 }
wheels = [
    { url = "https://files.pythonhosted.org/packages/fd/84/fd2ba7aafacbad3c4201d395674fc6348826569da3c0937e75505ead3528/wcwidth-0.2.13-py2.py3-none-any.whl", hash = "sha256:3da69048e4540d84af32131829ff948f1e022c1c6bdb8d6102117aac784f6859", size = 34166 },
]

[[package]]
name = "widgetsnbextension"
version = "4.0.13"
source = { registry = "https://pypi.org/simple" }
sdist = { url = "https://files.pythonhosted.org/packages/56/fc/238c424fd7f4ebb25f8b1da9a934a3ad7c848286732ae04263661eb0fc03/widgetsnbextension-4.0.13.tar.gz", hash = "sha256:ffcb67bc9febd10234a362795f643927f4e0c05d9342c727b65d2384f8feacb6", size = 1164730 }
wheels = [
    { url = "https://files.pythonhosted.org/packages/21/02/88b65cc394961a60c43c70517066b6b679738caf78506a5da7b88ffcb643/widgetsnbextension-4.0.13-py3-none-any.whl", hash = "sha256:74b2692e8500525cc38c2b877236ba51d34541e6385eeed5aec15a70f88a6c71", size = 2335872 },
]

[[package]]
name = "win32-setctime"
version = "1.2.0"
source = { registry = "https://pypi.org/simple" }
sdist = { url = "https://files.pythonhosted.org/packages/b3/8f/705086c9d734d3b663af0e9bb3d4de6578d08f46b1b101c2442fd9aecaa2/win32_setctime-1.2.0.tar.gz", hash = "sha256:ae1fdf948f5640aae05c511ade119313fb6a30d7eabe25fef9764dca5873c4c0", size = 4867 }
wheels = [
    { url = "https://files.pythonhosted.org/packages/e1/07/c6fe3ad3e685340704d314d765b7912993bcb8dc198f0e7a89382d37974b/win32_setctime-1.2.0-py3-none-any.whl", hash = "sha256:95d644c4e708aba81dc3704a116d8cbc974d70b3bdb8be1d150e36be6e9d1390", size = 4083 },
]

[[package]]
name = "zipp"
version = "3.21.0"
source = { registry = "https://pypi.org/simple" }
sdist = { url = "https://files.pythonhosted.org/packages/3f/50/bad581df71744867e9468ebd0bcd6505de3b275e06f202c2cb016e3ff56f/zipp-3.21.0.tar.gz", hash = "sha256:2c9958f6430a2040341a52eb608ed6dd93ef4392e02ffe219417c1b28b5dd1f4", size = 24545 }
wheels = [
    { url = "https://files.pythonhosted.org/packages/b7/1a/7e4798e9339adc931158c9d69ecc34f5e6791489d469f5e50ec15e35f458/zipp-3.21.0-py3-none-any.whl", hash = "sha256:ac1bbe05fd2991f160ebce24ffbac5f6d11d83dc90891255885223d42b3cd931", size = 9630 },
]<|MERGE_RESOLUTION|>--- conflicted
+++ resolved
@@ -1,13 +1,5 @@
 version = 1
 requires-python = ">=3.9"
-<<<<<<< HEAD
-resolution-markers = [
-    "python_full_version >= '3.11'",
-    "python_full_version == '3.10.*'",
-    "python_full_version < '3.10'",
-]
-=======
->>>>>>> 0bfaa36d
 
 [[package]]
 name = "annotated-types"
@@ -290,13 +282,7 @@
     { name = "appnope", marker = "platform_system == 'Darwin'" },
     { name = "comm" },
     { name = "debugpy" },
-<<<<<<< HEAD
-    { name = "ipython", version = "8.18.1", source = { registry = "https://pypi.org/simple" }, marker = "python_full_version < '3.10'" },
-    { name = "ipython", version = "8.33.0", source = { registry = "https://pypi.org/simple" }, marker = "python_full_version == '3.10.*'" },
-    { name = "ipython", version = "9.0.0", source = { registry = "https://pypi.org/simple" }, marker = "python_full_version >= '3.11'" },
-=======
     { name = "ipython" },
->>>>>>> 0bfaa36d
     { name = "jupyter-client" },
     { name = "jupyter-core" },
     { name = "matplotlib-inline" },
@@ -335,83 +321,12 @@
 ]
 
 [[package]]
-<<<<<<< HEAD
-name = "ipython"
-version = "8.33.0"
-source = { registry = "https://pypi.org/simple" }
-resolution-markers = [
-    "python_full_version == '3.10.*'",
-]
-dependencies = [
-    { name = "colorama", marker = "python_full_version == '3.10.*' and sys_platform == 'win32'" },
-    { name = "decorator", marker = "python_full_version == '3.10.*'" },
-    { name = "exceptiongroup", marker = "python_full_version == '3.10.*'" },
-    { name = "jedi", marker = "python_full_version == '3.10.*'" },
-    { name = "matplotlib-inline", marker = "python_full_version == '3.10.*'" },
-    { name = "pexpect", marker = "python_full_version == '3.10.*' and sys_platform != 'emscripten' and sys_platform != 'win32'" },
-    { name = "prompt-toolkit", marker = "python_full_version == '3.10.*'" },
-    { name = "pygments", marker = "python_full_version == '3.10.*'" },
-    { name = "stack-data", marker = "python_full_version == '3.10.*'" },
-    { name = "traitlets", marker = "python_full_version == '3.10.*'" },
-    { name = "typing-extensions", marker = "python_full_version == '3.10.*'" },
-]
-sdist = { url = "https://files.pythonhosted.org/packages/99/5d/27844489a849a9ceb94ea59c1adac9323fb77175a3076742ed76dcc87f07/ipython-8.33.0.tar.gz", hash = "sha256:4c3e36a6dfa9e8e3702bd46f3df668624c975a22ff340e96ea7277afbd76217d", size = 5508284 }
-wheels = [
-    { url = "https://files.pythonhosted.org/packages/13/e7/7b144d0c3a16f56b213b2d9f9bee22e50f6e54265a551db9f43f09e2c084/ipython-8.33.0-py3-none-any.whl", hash = "sha256:aa5b301dfe1eaf0167ff3238a6825f810a029c9dad9d3f1597f30bd5ff65cc44", size = 826720 },
-]
-
-[[package]]
-name = "ipython"
-version = "9.0.0"
-source = { registry = "https://pypi.org/simple" }
-resolution-markers = [
-    "python_full_version >= '3.11'",
-]
-dependencies = [
-    { name = "colorama", marker = "python_full_version >= '3.11' and sys_platform == 'win32'" },
-    { name = "decorator", marker = "python_full_version >= '3.11'" },
-    { name = "ipython-pygments-lexers", marker = "python_full_version >= '3.11'" },
-    { name = "jedi", marker = "python_full_version >= '3.11'" },
-    { name = "matplotlib-inline", marker = "python_full_version >= '3.11'" },
-    { name = "pexpect", marker = "python_full_version >= '3.11' and sys_platform != 'emscripten' and sys_platform != 'win32'" },
-    { name = "prompt-toolkit", marker = "python_full_version >= '3.11'" },
-    { name = "pygments", marker = "python_full_version >= '3.11'" },
-    { name = "stack-data", marker = "python_full_version >= '3.11'" },
-    { name = "traitlets", marker = "python_full_version >= '3.11'" },
-    { name = "typing-extensions", marker = "python_full_version == '3.11.*'" },
-]
-sdist = { url = "https://files.pythonhosted.org/packages/de/39/264894738a202ddaf6abae39b3f84671ddee23fd292dbb3e10039e70300c/ipython-9.0.0.tar.gz", hash = "sha256:9368d65b3d4a471e9a698fed3ea486bbf6737e45111e915279c971b77f974397", size = 4364165 }
-wheels = [
-    { url = "https://files.pythonhosted.org/packages/85/a1/894e4c0b6ac994045c6edeb2b6fdf69c59f20fcd2e348a42f4e40889181c/ipython-9.0.0-py3-none-any.whl", hash = "sha256:2cce23069b830a54a5b9d3d66ccd6433047c1503a7b9a3b34593c0b5c2c08477", size = 592040 },
-]
-
-[[package]]
-name = "ipython-pygments-lexers"
-version = "1.1.1"
-source = { registry = "https://pypi.org/simple" }
-dependencies = [
-    { name = "pygments", marker = "python_full_version >= '3.11'" },
-]
-sdist = { url = "https://files.pythonhosted.org/packages/ef/4c/5dd1d8af08107f88c7f741ead7a40854b8ac24ddf9ae850afbcf698aa552/ipython_pygments_lexers-1.1.1.tar.gz", hash = "sha256:09c0138009e56b6854f9535736f4171d855c8c08a563a0dcd8022f78355c7e81", size = 8393 }
-wheels = [
-    { url = "https://files.pythonhosted.org/packages/d9/33/1f075bf72b0b747cb3288d011319aaf64083cf2efef8354174e3ed4540e2/ipython_pygments_lexers-1.1.1-py3-none-any.whl", hash = "sha256:a9462224a505ade19a605f71f8fa63c2048833ce50abc86768a0d81d876dc81c", size = 8074 },
-]
-
-[[package]]
-=======
->>>>>>> 0bfaa36d
 name = "ipywidgets"
 version = "8.1.5"
 source = { registry = "https://pypi.org/simple" }
 dependencies = [
     { name = "comm" },
-<<<<<<< HEAD
-    { name = "ipython", version = "8.18.1", source = { registry = "https://pypi.org/simple" }, marker = "python_full_version < '3.10'" },
-    { name = "ipython", version = "8.33.0", source = { registry = "https://pypi.org/simple" }, marker = "python_full_version == '3.10.*'" },
-    { name = "ipython", version = "9.0.0", source = { registry = "https://pypi.org/simple" }, marker = "python_full_version >= '3.11'" },
-=======
     { name = "ipython" },
->>>>>>> 0bfaa36d
     { name = "jupyterlab-widgets" },
     { name = "traitlets" },
     { name = "widgetsnbextension" },
@@ -1049,11 +964,7 @@
 [[package]]
 name = "syft-core"
 version = "0.1.0"
-<<<<<<< HEAD
-source = { git = "https://github.com/OpenMined/syft-extras.git?subdirectory=packages%2Fsyft-core&rev=main#29e89507c7e26299f125fadc8a6bb2565ed0b16d" }
-=======
 source = { editable = "../../../Library/Caches/uv/git-v0/checkouts/fb07ef28afdd7806/29e8950/packages/syft-core" }
->>>>>>> 0bfaa36d
 dependencies = [
     { name = "pydantic", extra = ["email"] },
     { name = "typing-extensions" },
@@ -1125,11 +1036,7 @@
 [[package]]
 name = "syft-rpc"
 version = "0.1.0"
-<<<<<<< HEAD
-source = { git = "https://github.com/OpenMined/syft-extras.git?subdirectory=packages%2Fsyft-rpc&rev=main#29e89507c7e26299f125fadc8a6bb2565ed0b16d" }
-=======
 source = { editable = "../../../Library/Caches/uv/git-v0/checkouts/fb07ef28afdd7806/29e8950/packages/syft-rpc" }
->>>>>>> 0bfaa36d
 dependencies = [
     { name = "pydantic" },
     { name = "syft-core" },
