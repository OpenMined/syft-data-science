--- conflicted
+++ resolved
@@ -2219,8 +2219,6 @@
     { name = "typing-extensions" },
 ]
 
-<<<<<<< HEAD
-=======
 [[package]]
 name = "syft-runtime"
 version = "0.1.0"
@@ -2337,7 +2335,6 @@
     { url = "https://files.pythonhosted.org/packages/d0/cc/0a838ba5ca64dc832aa43f727bd586309846b0ffb2ce52422543e6075e8a/typer-0.15.1-py3-none-any.whl", hash = "sha256:7994fb7b8155b64d3402518560648446072864beefd44aa2dc36972a5972e847", size = 44908 },
 ]
 
->>>>>>> 0aa99ce7
 [[package]]
 name = "types-python-dateutil"
 version = "2.9.0.20241206"
