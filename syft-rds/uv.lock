--- conflicted
+++ resolved
@@ -2787,11 +2787,7 @@
 [[package]]
 name = "syft-core"
 version = "0.1.0"
-<<<<<<< HEAD
 source = { git = "https://github.com/OpenMined/syft-extras.git?subdirectory=packages%2Fsyft-core&rev=main#3c3f2016eca09689b70d85320d87ab7d64cca6da" }
-=======
-source = { git = "https://github.com/OpenMined/syft-extras.git?subdirectory=packages%2Fsyft-core&rev=main#3527f274708c3efdaac08b2df1ec12bc218204ec" }
->>>>>>> 6210f325
 dependencies = [
     { name = "pydantic", extra = ["email"] },
     { name = "typing-extensions" },
@@ -2800,11 +2796,7 @@
 [[package]]
 name = "syft-event"
 version = "0.1.0"
-<<<<<<< HEAD
 source = { git = "https://github.com/OpenMined/syft-extras.git?subdirectory=packages%2Fsyft-event&rev=main#3c3f2016eca09689b70d85320d87ab7d64cca6da" }
-=======
-source = { git = "https://github.com/OpenMined/syft-extras.git?subdirectory=packages%2Fsyft-event&rev=main#3527f274708c3efdaac08b2df1ec12bc218204ec" }
->>>>>>> 6210f325
 dependencies = [
     { name = "loguru" },
     { name = "pathspec" },
@@ -2873,11 +2865,7 @@
 [[package]]
 name = "syft-rpc"
 version = "0.1.0"
-<<<<<<< HEAD
 source = { git = "https://github.com/OpenMined/syft-extras.git?subdirectory=packages%2Fsyft-rpc&rev=main#3c3f2016eca09689b70d85320d87ab7d64cca6da" }
-=======
-source = { git = "https://github.com/OpenMined/syft-extras.git?subdirectory=packages%2Fsyft-rpc&rev=main#3527f274708c3efdaac08b2df1ec12bc218204ec" }
->>>>>>> 6210f325
 dependencies = [
     { name = "pydantic" },
     { name = "syft-core" },
