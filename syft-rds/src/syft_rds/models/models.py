--- conflicted
+++ resolved
@@ -147,8 +147,9 @@
     pass
 
 
-<<<<<<< HEAD
-class Dataset(ItemBase):
+class Dataset(BaseSchema):
+    __schema_name__ = "dataset"
+
     name: str = Field(description="Name of the dataset.")
     private_path: str | Path = Field(description="Private path of the dataset.")
     mock_path: str | Path = Field(description="Mock path of the dataset.")
@@ -207,7 +208,7 @@
             print(line)
 
 
-class DatasetCreate(ItemBaseCreate[Dataset]):
+class DatasetCreate(BaseSchemaCreate[Dataset]):
     name: str = Field(description="Name of the dataset.")
     path: str = Field(description="Private path of the dataset.")
     mock_path: str = Field(description="Mock path of the dataset.")
@@ -217,20 +218,6 @@
         description="Path to the detailed REAMD.md of the dataset."
     )
     tags: list[str] | None = Field(description="Tags for the dataset.")
-=======
-class Dataset(BaseSchema):
-    __schema_name__ = "dataset"
-
-    name: str
-    description: str
-    tags: list[str] = Field(default_factory=list)
-
-
-class DatasetCreate(BaseSchemaCreate[Dataset]):
-    name: str
-    description: str
-    tags: list[str] = Field(default_factory=list)
->>>>>>> 4900138f
 
 
 class DatasetUpdate(BaseSchemaUpdate[Dataset]):
