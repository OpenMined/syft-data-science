--- conflicted
+++ resolved
@@ -1,12 +1,9 @@
 from pathlib import Path
-<<<<<<< HEAD
 from typing import Optional, Tuple
 from loguru import logger
 from pydantic import BaseModel, Field
-=======
 from typing import Optional
 
->>>>>>> 1aece7c5
 from syft_core import Client as SyftBoxClient
 from syft_event import SyftEvents
 from syft_runtime.main import DockerRunner, FileOutputHandler, JobConfig, RichConsoleUI
@@ -103,11 +100,7 @@
         """
         return self.dataset.get_all()
 
-<<<<<<< HEAD
     def get_default_config_for_job(self, job: Job) -> JobConfig:
-=======
-    def run_private(self, job: Job, config: Optional[JobConfig] = None) -> Job:
->>>>>>> 1aece7c5
         user_code = self.user_code.get(job.user_code_id)
         runner_config = self.config.runner_config
         return JobConfig(
@@ -131,28 +124,11 @@
         new_job = self.rpc.jobs.update(
             JobUpdate(status=status, uid=job.uid, error=job.error)
         )
-<<<<<<< HEAD
         return job.apply_from(new_job)
 
     def run_mock(self, job: Job, config: Optional[JobConfig] = None) -> Job:
         config = config or self.get_default_config_for_job(job)
         config.data_path = self.dataset.get(job.dataset_name).get_mock_path()
-=======
-        return job.apply(new_job)
-
-    def run_mock(self, job: Job, config: Optional[JobConfig] = None) -> Job:
-        user_code = self.user_code.get(job.user_code_id)
-        if config is None:
-            config = JobConfig(
-                function_folder=user_code.path.parent,
-                args=[user_code.path.name],
-                data_path=self.dataset.get(job.dataset_name).get_mock_path(),
-                runtime=job.runtime,
-                job_folder=str(job.name),
-                timeout=1,
-                use_docker=False,
-            )
->>>>>>> 1aece7c5
         self._run(config=config)
         return job
 
