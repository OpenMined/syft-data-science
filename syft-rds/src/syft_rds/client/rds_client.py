from pathlib import Path
from typing import Optional

from loguru import logger
from syft_core import Client as SyftBoxClient
from syft_event import SyftEvents
from syft_runtime.main import DockerRunner, FileOutputHandler, JobConfig, RichConsoleUI

from syft_rds.client.client_registry import GlobalClientRegistry
from syft_rds.client.connection import get_connection
from syft_rds.client.local_store import LocalStore
from syft_rds.client.rds_clients.base import (
    RDSClientBase,
    RDSClientConfig,
)
from syft_rds.client.rds_clients.dataset import DatasetRDSClient
from syft_rds.client.rds_clients.jobs import JobRDSClient
from syft_rds.client.rds_clients.user_code import UserCodeRDSClient
from syft_rds.client.rpc import RPCClient
from syft_rds.client.utils import PathLike
from syft_rds.models.models import Dataset, Job, JobStatus


def _resolve_syftbox_client(
    syftbox_client: Optional[SyftBoxClient] = None,
    config_path: Optional[PathLike] = None,
) -> SyftBoxClient:
    """
    Resolve a SyftBox client from either a provided instance or config path.

    Args:
        syftbox_client (SyftBoxClient, optional): Pre-configured client instance
        config_path (Union[str, Path], optional): Path to client config file

    Returns:
        SyftBoxClient: The SyftBox client instance

    Raises:
        ValueError: If both syftbox_client and config_path are provided
    """
    if (
        syftbox_client
        and config_path
        and syftbox_client.config_path.resolve() != Path(config_path).resolve()
    ):
        raise ValueError("Cannot provide both syftbox_client and config_path.")

    if syftbox_client:
        return syftbox_client

    return SyftBoxClient.load(filepath=config_path)


def init_session(
    host: str,
    syftbox_client: Optional[SyftBoxClient] = None,
    mock_server: Optional[SyftEvents] = None,
    syftbox_client_config_path: Optional[PathLike] = None,
) -> "RDSClient":
    """
    Initialize a session with the RDSClient.

    Args:
        host (str): The email of the remote datasite
        syftbox_client (SyftBoxClient, optional): Pre-configured SyftBox client instance.
            Takes precedence over syftbox_client_config_path.
        mock_server (SyftEvents, optional): Server for testing. If provided, uses
            a mock in-process RPC connection.
        syftbox_client_config_path (PathLike, optional): Path to client config file.
            Only used if syftbox_client is not provided.

    Returns:
        RDSClient: The configured RDS client instance.
    """
    config = RDSClientConfig(host=host)
    syftbox_client = _resolve_syftbox_client(syftbox_client, syftbox_client_config_path)

    use_mock = mock_server is not None
    connection = get_connection(syftbox_client, mock_server, mock=use_mock)
    rpc_client = RPCClient(config, connection)
    local_store = LocalStore(config, syftbox_client)
    return RDSClient(config, rpc_client, local_store)


class RDSClient(RDSClientBase):
    def __init__(
        self, config: RDSClientConfig, rpc_client: RPCClient, local_store: LocalStore
    ) -> None:
        super().__init__(config, rpc_client, local_store)
        self.jobs = JobRDSClient(self.config, self.rpc, self.local_store, parent=self)
        self.dataset = DatasetRDSClient(
            self.config, self.rpc, self.local_store, parent=self
        )
        self.user_code = UserCodeRDSClient(
            self.config, self.rpc, self.local_store, parent=self
        )

        # TODO implement and enable runtime client
        # self.runtime = RuntimeRDSClient(self.config, self.rpc, self.local_store)
        self.uid = self.config.client_id
        GlobalClientRegistry.register_client(self.uid, self)

    @property
    def datasets(self) -> list[Dataset]:
        """Returns all available datasets.

        Returns:
            list[Dataset]: A list of all datasets
        """
        return self.dataset.get_all()

    def get_default_config_for_job(self, job: Job) -> JobConfig:
        user_code = self.user_code.get(job.user_code_id)
        dataset = self.dataset.get(name=job.dataset_name)
        runner_config = self.config.runner_config
        return JobConfig(
<<<<<<< HEAD
            function_folder=user_code.path.parent,
            args=[user_code.path.name],
            data_path=dataset.get_private_path(),
            runtime=dataset.runtime,
=======
            function_folder=user_code.local_dir,
            args=[user_code.file_name],
            data_path=self.dataset.get(name=job.dataset_name).get_private_path(),
            runtime=runner_config.runtime,
>>>>>>> e3fc4b1e
            job_folder=runner_config.job_output_folder / job.uid.hex,
            timeout=runner_config.timeout,
            use_docker=runner_config.use_docker,
        )

    def run_private(self, job: Job, config: Optional[JobConfig] = None) -> Job:
        if job.status == JobStatus.rejected:
            raise ValueError(
                "Cannot run rejected job, "
                "if you want to override this, "
                "set job.status to something else"
            )

        config = config or self.get_default_config_for_job(job)

        logger.warning("Running job without docker is not secure")
        return_code = self._run(config=config)
        job_update = job.get_update_for_return_code(return_code)
        new_job = self.rpc.jobs.update(job_update)
        return job.apply(new_job)

    def run_mock(self, job: Job, config: Optional[JobConfig] = None) -> Job:
        config = config or self.get_default_config_for_job(job)
        config.data_path = self.dataset.get(name=job.dataset_name).get_mock_path()
        self._run(config=config)
        return job

    def _run(self, config: JobConfig) -> int:
        """Runs a job.

        Args:
            job (Job): The job to run
        """

        runner = DockerRunner(handlers=[FileOutputHandler(), RichConsoleUI()])
        return_code = runner.run(config)
        return return_code<|MERGE_RESOLUTION|>--- conflicted
+++ resolved
@@ -114,17 +114,10 @@
         dataset = self.dataset.get(name=job.dataset_name)
         runner_config = self.config.runner_config
         return JobConfig(
-<<<<<<< HEAD
-            function_folder=user_code.path.parent,
-            args=[user_code.path.name],
-            data_path=dataset.get_private_path(),
-            runtime=dataset.runtime,
-=======
             function_folder=user_code.local_dir,
             args=[user_code.file_name],
-            data_path=self.dataset.get(name=job.dataset_name).get_private_path(),
+            data_path=dataset.get_private_path(),
             runtime=runner_config.runtime,
->>>>>>> e3fc4b1e
             job_folder=runner_config.job_output_folder / job.uid.hex,
             timeout=runner_config.timeout,
             use_docker=runner_config.use_docker,
