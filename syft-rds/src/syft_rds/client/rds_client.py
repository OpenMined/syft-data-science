--- conflicted
+++ resolved
@@ -10,10 +10,10 @@
 from syft_rds.client.rds_clients.dataset import DatasetRDSClient
 from syft_rds.client.rds_clients.jobs import JobRDSClient
 from syft_rds.client.rds_clients.runtime import RuntimeRDSClient
-<<<<<<< HEAD
 from syft_rds.client.rds_clients.user_code import UserCodeRDSClient
 from syft_rds.client.rpc_client import RPCClient
 from syft_rds.client.utils import PathLike
+from syft_rds.models.models import Dataset
 
 
 def _resolve_syftbox_client(
@@ -44,9 +44,6 @@
         return syftbox_client
 
     return SyftBoxClient.load(filepath=config_path)
-=======
-from syft_rds.models.models import Dataset
->>>>>>> d8d2a207
 
 
 def init_session(
@@ -88,9 +85,7 @@
         self.jobs = JobRDSClient(self.config, self.rpc, self.local_store)
         self.runtime = RuntimeRDSClient(self.config, self.rpc, self.local_store)
         self.dataset = DatasetRDSClient(self.config, self.rpc, self.local_store)
-<<<<<<< HEAD
         self.user_code = UserCodeRDSClient(self.config, self.rpc, self.local_store)
-=======
 
     @property
     def datasets(self) -> list[Dataset]:
@@ -99,5 +94,4 @@
         Returns:
             list[Dataset]: A list of all datasets
         """
-        return self.dataset.get_all()
->>>>>>> d8d2a207
+        return self.dataset.get_all()