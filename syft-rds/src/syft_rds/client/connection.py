--- conflicted
+++ resolved
@@ -11,11 +11,7 @@
 from syft_rpc.rpc import BodyType
 from syftbox.lib.permissions import PermissionType
 from syftbox.lib.exceptions import SyftBoxException
-<<<<<<< HEAD
-from syftbox.lib.permissions import get_computed_permission
-=======
 from syftbox.server.models.sync_models import RelativePath
->>>>>>> 6210f325
 
 
 class BlockingRPCConnection(ABC):
@@ -80,14 +76,6 @@
     If the client does not have the permission, we will raise an error *in future*,
     but for now we will just log a warning.
     """
-<<<<<<< HEAD
-
-    relative_path = path.relative_to(client.workspace.datasites)
-    sender_permission = get_computed_permission(
-        snapshot_folder=client.workspace.datasites,
-        path=relative_path,
-        user_email=client.email,
-=======
     try:
         relative_path = RelativePath(path)
     except ValueError:
@@ -95,7 +83,6 @@
         relative_path = RelativePath(path)
     sender_permission: ComputedPermission = get_computed_permission(
         client=client, path=relative_path
->>>>>>> 6210f325
     )
     has_permission = sender_permission.has_permission(permission)
     if not has_permission:
