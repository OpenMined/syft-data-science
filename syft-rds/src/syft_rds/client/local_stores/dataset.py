--- conflicted
+++ resolved
@@ -19,8 +19,11 @@
 if TYPE_CHECKING:
     from syft_rds.client.rds_client import RDSClientConfig
 
-
-<<<<<<< HEAD
+# Constants for path segments to avoid magic strings
+DIRECTORY_PUBLIC = "public"
+DIRECTORY_PRIVATE = "private"
+DIRECTORY_DATASETS = "datasets"
+
 class DatasetLocalStore(CRUDLocalStore[Dataset, DatasetCreate, DatasetUpdate]):
     SCHEMA: Final[Type[Dataset]] = Dataset
 
@@ -118,12 +121,6 @@
         return SyftBoxURL(
             f"syft://{datasite_email}/public/datasets/{dataset_name}/{Path(readme_path).name}"
         )
-=======
-# Constants for path segments to avoid magic strings
-DIRECTORY_PUBLIC = "public"
-DIRECTORY_PRIVATE = "private"
-DIRECTORY_DATASETS = "datasets"
->>>>>>> bfcd2b59
 
 
 class DatasetPathManager:
@@ -435,7 +432,6 @@
         private_url = DatasetUrlManager.get_private_dataset_syftbox_url(
             syftbox_client_email, dataset_create.name, Path(dataset_create.path)
         )
-<<<<<<< HEAD
 
         readme_url: SyftBoxURL = (
             DatasetUrlManager.get_readme_syftbox_url(
@@ -447,15 +443,7 @@
             else None
         )
 
-=======
-        readme_url = DatasetUrlManager.get_readme_syftbox_url(
-            syftbox_client_email,
-            dataset_create.name,
-            Path(dataset_create.description_path),
-        )
-
         # Create the dataset schema object
->>>>>>> bfcd2b59
         dataset = Dataset(
             name=dataset_create.name,
             private=private_url,
