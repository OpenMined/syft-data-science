from pydantic import BaseModel

<<<<<<< HEAD
=======
from syft_core import Client as SyftBoxClient

from syft_rds.client.rpc_client import RPCClient
>>>>>>> c2cb9c80
from syft_rds.client.local_store import LocalStore
from syft_rds.client.rpc_client import RPCClient


class RDSClientConfig(BaseModel):
    host: str
    app_name: str = "RDS"
    default_runtime: str = "python"

    rpc_expiry: str = "5m"


class RDSClientModule:
    def __init__(
        self, config: RDSClientConfig, rpc_client: RPCClient, local_store: LocalStore
    ) -> None:
        self.config = config
        self.rpc = rpc_client
        self.local_store = local_store

    def set_default_runtime(self, runtime: str):
        self.config.default_runtime = runtime

    @property
    def host(self) -> str:
        return self.config.host

    @property
    def _syftbox_client(self) -> SyftBoxClient:
        return self.rpc.connection.sender_client

    @property
    def email(self) -> str:
        return self._syftbox_client.email

    @property
    def is_admin(self) -> bool:
        return self.host == self.email<|MERGE_RESOLUTION|>--- conflicted
+++ resolved
@@ -1,11 +1,6 @@
 from pydantic import BaseModel
-
-<<<<<<< HEAD
-=======
 from syft_core import Client as SyftBoxClient
 
-from syft_rds.client.rpc_client import RPCClient
->>>>>>> c2cb9c80
 from syft_rds.client.local_store import LocalStore
 from syft_rds.client.rpc_client import RPCClient
 
