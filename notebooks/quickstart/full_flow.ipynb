--- conflicted
+++ resolved
@@ -1,524 +1,403 @@
 {
- "cells": [
-  {
-   "cell_type": "code",
-   "execution_count": null,
-   "id": "0",
+   "cells": [
+      {
+         "cell_type": "code",
+         "execution_count": null,
+         "id": "0",
+         "metadata": {
+            "metadata": {}
+         },
+         "outputs": [],
+         "source": [
+            "from syft_rds.orchestra import setup_rds_stack\n",
+            "from syft_rds import RDS_NOTEBOOKS_PATH"
+         ]
+      },
+      {
+         "cell_type": "code",
+         "execution_count": null,
+         "id": "1",
+         "metadata": {
+            "metadata": {}
+         },
+         "outputs": [],
+         "source": [
+            "from syft_core.url import SyftBoxURL"
+         ]
+      },
+      {
+         "cell_type": "code",
+         "execution_count": null,
+         "id": "2",
+         "metadata": {
+            "metadata": {}
+         },
+         "outputs": [],
+         "source": [
+            "SyftBoxURL"
+         ]
+      },
+      {
+         "cell_type": "code",
+         "execution_count": null,
+         "id": "3",
+         "metadata": {
+            "metadata": {}
+         },
+         "outputs": [],
+         "source": [
+            "from pathlib import Path\n",
+            "\n",
+            "\n",
+            "root_dir = Path(\"/Users/azizwork/Workspace/rds/notebooks/quickstart/data/smh\")\n",
+            "try:\n",
+            "    root_dir.rmdir()\n",
+            "except Exception:\n",
+            "    pass\n",
+            "root_dir.mkdir(parents=True, exist_ok=True)\n",
+            "stack = setup_rds_stack(log_level=\"INFO\", root_dir=root_dir)"
+         ]
+      },
+      {
+         "cell_type": "code",
+         "execution_count": null,
+         "id": "4",
+         "metadata": {
+            "metadata": {}
+         },
+         "outputs": [],
+         "source": [
+            "do_client = stack.do_rds_client\n",
+            "ds_client = stack.ds_rds_client"
+         ]
+      },
+      {
+         "cell_type": "markdown",
+         "id": "5",
+         "metadata": {
+            "metadata": {}
+         },
+         "source": [
+            "# Create a dataset as DO"
+         ]
+      },
+      {
+         "cell_type": "code",
+         "execution_count": null,
+         "id": "6",
+         "metadata": {
+            "metadata": {}
+         },
+         "outputs": [],
+         "source": [
+            "CWD = RDS_NOTEBOOKS_PATH / \"quickstart\""
+         ]
+      },
+      {
+         "cell_type": "code",
+         "execution_count": null,
+         "id": "7",
+         "metadata": {
+            "metadata": {}
+         },
+         "outputs": [],
+         "source": [
+            "private_dir = CWD / \"data\" / \"dataset-1\" / \"private\"\n",
+            "mock_dir = CWD / \"data\" / \"dataset-1\" / \"mock\"\n",
+            "markdown_path = CWD / \"data\" / \"dataset-1\" / \"description.md\"\n",
+            "\n",
+            "private_dir.mkdir(parents=True, exist_ok=True)\n",
+            "mock_dir.mkdir(parents=True, exist_ok=True)\n",
+            "\n",
+            "\n",
+            "with open(private_dir / \"data.csv\", \"w\") as f:\n",
+            "    f.write(\"-1,-2,-3\")\n",
+            "\n",
+            "with open(mock_dir / \"data.csv\", \"w\") as f:\n",
+            "    f.write(\"1,2,3\")\n",
+            "\n",
+            "with open(markdown_path, \"w\") as f:\n",
+            "    f.write(\"some description\")"
+         ]
+      },
+      {
+         "cell_type": "code",
+         "execution_count": null,
+         "id": "8",
+         "metadata": {
+            "metadata": {}
+         },
+         "outputs": [],
+         "source": [
+            "data = do_client.dataset.create(\n",
+            "    name=\"dataset-1\",  # MUST BE UNIQUE. Throw Exception if already exist.\n",
+            "    path=private_dir,  # MUST EXIST\n",
+            "    mock_path=mock_dir,\n",
+            "    summary=\"dummy data\",\n",
+            "    description_path=markdown_path,\n",
+            ")"
+         ]
+      },
+      {
+         "cell_type": "code",
+         "execution_count": null,
+         "id": "9",
+         "metadata": {
+            "metadata": {}
+         },
+         "outputs": [],
+         "source": [
+            "do_client.datasets"
+         ]
+      },
+      {
+         "cell_type": "markdown",
+         "id": "10",
+         "metadata": {
+            "metadata": {}
+         },
+         "source": [
+            "# Use dataset as DS"
+         ]
+      },
+      {
+         "cell_type": "code",
+         "execution_count": null,
+         "id": "11",
+         "metadata": {
+            "metadata": {}
+         },
+         "outputs": [],
+         "source": [
+            "ds_client.datasets"
+         ]
+      },
+      {
+         "cell_type": "code",
+         "execution_count": null,
+         "id": "12",
+         "metadata": {
+            "metadata": {}
+         },
+         "outputs": [],
+         "source": [
+            "ds_client.dataset.get(name=\"dataset-1\").get_mock_path()"
+         ]
+      },
+      {
+         "cell_type": "code",
+         "execution_count": null,
+         "id": "13",
+         "metadata": {
+            "metadata": {}
+         },
+         "outputs": [],
+         "source": [
+            "ds_client.dataset.get(name=\"dataset-1\").get_private_path()"
+         ]
+      },
+      {
+         "cell_type": "code",
+         "execution_count": null,
+         "id": "14",
+         "metadata": {
+            "metadata": {}
+         },
+         "outputs": [],
+         "source": [
+            "dataset = ds_client.dataset.get(name=\"dataset-1\")\n",
+            "dataset.describe()"
+         ]
+      },
+      {
+         "cell_type": "code",
+         "execution_count": null,
+         "id": "15",
+         "metadata": {},
+         "outputs": [],
+         "source": [
+            "my_file = CWD / \"data\" / \"code1.py\""
+         ]
+      },
+      {
+         "cell_type": "code",
+         "execution_count": null,
+         "id": "16",
+         "metadata": {
+            "metadata": {}
+         },
+         "outputs": [],
+         "source": [
+            "%%writefile {my_file}\n",
+            "\n",
+            "import os\n",
+            "\n",
+            "DATA_DIR = os.environ[\"DATA_DIR\"]\n",
+            "OUTPUT_DIR = os.environ[\"OUTPUT_DIR\"]\n",
+            "\n",
+            "print(\"Hello, world!\")\n",
+            "\n",
+            "with open(os.path.join(OUTPUT_DIR, \"output.txt\"), \"w\") as f:\n",
+            "    f.write(\"ABC\")\n"
+         ]
+      },
+      {
+         "cell_type": "markdown",
+         "id": "17",
+         "metadata": {},
+         "source": [
+            "# Submit a job to create UserCode and a Job"
+         ]
+      },
+      {
+         "cell_type": "code",
+         "execution_count": null,
+         "id": "18",
+         "metadata": {
+            "metadata": {}
+         },
+         "outputs": [],
+         "source": [
+            "job = ds_client.jobs.submit(user_code_path=my_file, dataset_name=dataset.name)\n",
+            "job.describe()"
+         ]
+      },
+      {
+         "cell_type": "code",
+         "execution_count": null,
+         "id": "19",
+         "metadata": {},
+         "outputs": [],
+         "source": [
+            "# Code file is moved to a location inside syftbox\n",
+            "\n",
+            "code = job.user_code\n",
+            "assert code.local_file.exists()\n",
+            "\n",
+            "# Same as: job.code.describe()\n",
+            "job.show_user_code()"
+         ]
+      },
+      {
+         "cell_type": "markdown",
+         "id": "20",
+         "metadata": {},
+         "source": [
+            "# DO reviews"
+         ]
+      },
+      {
+         "cell_type": "code",
+         "execution_count": null,
+         "id": "21",
+         "metadata": {
+            "metadata": {}
+         },
+         "outputs": [],
+         "source": [
+            "jobs = do_client.jobs.get_all(status=\"pending_code_review\")\n",
+            "jobs"
+         ]
+      },
+      {
+         "cell_type": "code",
+         "execution_count": null,
+         "id": "22",
+         "metadata": {
+            "metadata": {}
+         },
+         "outputs": [],
+         "source": [
+            "job = jobs[-1]\n",
+            "\n",
+            "# same as job.code.describe()\n",
+            "job.show_user_code()"
+         ]
+      },
+      {
+         "cell_type": "code",
+         "execution_count": null,
+         "id": "23",
+         "metadata": {
+            "metadata": {}
+         },
+         "outputs": [],
+         "source": [
+            "res_job = do_client.run_private(job)"
+         ]
+      },
+      {
+         "cell_type": "code",
+         "execution_count": null,
+         "id": "24",
+         "metadata": {
+            "metadata": {}
+         },
+         "outputs": [],
+         "source": [
+            "do_client.jobs.share_results(res_job);"
+         ]
+      },
+      {
+         "cell_type": "markdown",
+         "id": "25",
+         "metadata": {},
+         "source": [
+            "# DS views the results"
+         ]
+      },
+      {
+         "cell_type": "code",
+         "execution_count": null,
+         "id": "26",
+         "metadata": {},
+         "outputs": [],
+         "source": [
+            "job = ds_client.jobs.get_all()[-1]"
+         ]
+      },
+      {
+         "cell_type": "code",
+         "execution_count": null,
+         "id": "27",
+         "metadata": {},
+         "outputs": [],
+         "source": [
+            "# DS can see files in the output path\n",
+            "job.describe()"
+         ]
+      },
+      {
+         "cell_type": "code",
+         "execution_count": null,
+         "id": "28",
+         "metadata": {},
+         "outputs": [],
+         "source": [
+            "output_files = [f for f in job.output_path.glob(\"**/*\") if f.is_file()]\n",
+            "assert len(output_files)"
+         ]
+      }
+   ],
    "metadata": {
-    "metadata": {}
+      "kernelspec": {
+         "display_name": "Python 3 (ipykernel)",
+         "language": "python",
+         "name": "python3"
+      },
+      "language_info": {
+         "codemirror_mode": {
+            "name": "ipython",
+            "version": 3
+         },
+         "file_extension": ".py",
+         "mimetype": "text/x-python",
+         "name": "python",
+         "nbconvert_exporter": "python",
+         "pygments_lexer": "ipython3",
+         "version": "3.12.8"
+      }
    },
-   "outputs": [],
-   "source": [
-    "from syft_rds.orchestra import setup_rds_stack\n",
-    "from syft_rds import RDS_NOTEBOOKS_PATH"
-   ]
-  },
-  {
-   "cell_type": "code",
-   "execution_count": null,
-   "id": "1",
-   "metadata": {
-    "metadata": {}
-   },
-   "outputs": [],
-   "source": [
-    "from syft_core.url import SyftBoxURL"
-   ]
-  },
-  {
-   "cell_type": "code",
-   "execution_count": null,
-   "id": "2",
-   "metadata": {
-    "metadata": {}
-   },
-   "outputs": [],
-   "source": [
-    "SyftBoxURL"
-   ]
-  },
-  {
-   "cell_type": "code",
-   "execution_count": null,
-   "id": "3",
-   "metadata": {
-    "metadata": {}
-   },
-   "outputs": [],
-   "source": [
-    "from pathlib import Path\n",
-    "\n",
-    "\n",
-    "root_dir = Path(\"/Users/azizwork/Workspace/rds/notebooks/quickstart/data/smh\")\n",
-    "try:\n",
-    "    root_dir.rmdir()\n",
-    "except Exception:\n",
-    "    pass\n",
-    "root_dir.mkdir(parents=True, exist_ok=True)\n",
-    "stack = setup_rds_stack(log_level=\"INFO\", root_dir=root_dir)"
-   ]
-  },
-  {
-   "cell_type": "code",
-   "execution_count": null,
-   "id": "4",
-   "metadata": {
-    "metadata": {}
-   },
-   "outputs": [],
-   "source": [
-    "do_client = stack.do_rds_client\n",
-    "ds_client = stack.ds_rds_client"
-   ]
-  },
-  {
-   "cell_type": "markdown",
-   "id": "5",
-   "metadata": {
-    "metadata": {}
-   },
-   "source": [
-    "# Create a dataset as DO"
-   ]
-  },
-  {
-   "cell_type": "code",
-   "execution_count": null,
-   "id": "6",
-   "metadata": {
-    "metadata": {}
-   },
-   "outputs": [],
-   "source": [
-    "CWD = RDS_NOTEBOOKS_PATH / \"quickstart\""
-   ]
-  },
-  {
-   "cell_type": "code",
-   "execution_count": null,
-   "id": "7",
-   "metadata": {
-    "metadata": {}
-   },
-   "outputs": [],
-   "source": [
-    "private_dir = CWD / \"data\" / \"dataset-1\" / \"private\"\n",
-    "mock_dir = CWD / \"data\" / \"dataset-1\" / \"mock\"\n",
-    "markdown_path = CWD / \"data\" / \"dataset-1\" / \"description.md\"\n",
-    "\n",
-    "private_dir.mkdir(parents=True, exist_ok=True)\n",
-    "mock_dir.mkdir(parents=True, exist_ok=True)\n",
-    "\n",
-    "\n",
-    "with open(private_dir / \"data.csv\", \"w\") as f:\n",
-    "    f.write(\"-1,-2,-3\")\n",
-    "\n",
-    "with open(mock_dir / \"data.csv\", \"w\") as f:\n",
-    "    f.write(\"1,2,3\")\n",
-    "\n",
-    "with open(markdown_path, \"w\") as f:\n",
-    "    f.write(\"some description\")"
-   ]
-  },
-  {
-   "cell_type": "code",
-   "execution_count": null,
-   "id": "8",
-   "metadata": {
-    "metadata": {}
-   },
-   "outputs": [],
-   "source": [
-    "data = do_client.dataset.create(\n",
-    "    name=\"dataset-1\",  # MUST BE UNIQUE. Throw Exception if already exist.\n",
-    "    path=private_dir,  # MUST EXIST\n",
-    "    mock_path=mock_dir,\n",
-    "    summary=\"dummy data\",\n",
-    "    description_path=markdown_path,\n",
-    ")"
-   ]
-  },
-  {
-   "cell_type": "code",
-   "execution_count": null,
-   "id": "9",
-   "metadata": {
-    "metadata": {}
-   },
-   "outputs": [],
-   "source": [
-    "do_client.datasets"
-   ]
-  },
-  {
-   "cell_type": "markdown",
-   "id": "10",
-   "metadata": {
-    "metadata": {}
-   },
-   "source": [
-    "# Use dataset as DS"
-   ]
-  },
-  {
-   "cell_type": "code",
-   "execution_count": null,
-   "id": "11",
-   "metadata": {
-    "metadata": {}
-   },
-   "outputs": [],
-   "source": [
-    "ds_client.datasets"
-   ]
-  },
-  {
-   "cell_type": "code",
-   "execution_count": null,
-   "id": "12",
-   "metadata": {
-    "metadata": {}
-   },
-   "outputs": [],
-   "source": [
-    "ds_client.dataset.get(name=\"dataset-1\").get_mock_path()"
-   ]
-  },
-  {
-   "cell_type": "code",
-   "execution_count": null,
-   "id": "13",
-   "metadata": {
-    "metadata": {}
-   },
-   "outputs": [],
-   "source": [
-    "ds_client.dataset.get(name=\"dataset-1\").get_private_path()"
-   ]
-  },
-  {
-   "cell_type": "code",
-   "execution_count": null,
-   "id": "14",
-   "metadata": {
-    "metadata": {}
-   },
-   "outputs": [],
-   "source": [
-    "dataset = ds_client.dataset.get(name=\"dataset-1\")\n",
-    "dataset.describe()"
-   ]
-  },
-  {
-   "cell_type": "code",
-   "execution_count": null,
-   "id": "15",
-<<<<<<< HEAD
-   "metadata": {
-    "metadata": {}
-   },
-   "outputs": [],
-   "source": []
-  },
-  {
-   "cell_type": "code",
-   "execution_count": null,
-   "id": "16",
-   "metadata": {
-    "metadata": {}
-   },
-=======
-   "metadata": {},
->>>>>>> 6210f325
-   "outputs": [],
-   "source": [
-    "my_file = CWD / \"data\" / \"code1.py\""
-   ]
-  },
-  {
-   "cell_type": "code",
-   "execution_count": null,
-   "id": "16",
-   "metadata": {
-    "metadata": {}
-   },
-   "outputs": [],
-   "source": [
-    "%%writefile {my_file}\n",
-    "\n",
-    "import os\n",
-    "\n",
-    "DATA_DIR = os.environ[\"DATA_DIR\"]\n",
-    "OUTPUT_DIR = os.environ[\"OUTPUT_DIR\"]\n",
-    "\n",
-    "print(\"Hello, world!\")\n",
-    "\n",
-    "with open(os.path.join(OUTPUT_DIR, \"output.txt\"), \"w\") as f:\n",
-    "    f.write(\"ABC\")\n"
-   ]
-  },
-  {
-   "cell_type": "markdown",
-   "id": "17",
-   "metadata": {},
-   "source": [
-    "# Submit a job to create UserCode and a Job"
-   ]
-  },
-  {
-   "cell_type": "code",
-   "execution_count": null,
-   "id": "18",
-   "metadata": {
-    "metadata": {}
-   },
-   "outputs": [],
-   "source": [
-    "job = ds_client.jobs.submit(user_code_path=my_file, dataset_name=dataset.name)\n",
-    "job.describe()"
-   ]
-  },
-  {
-   "cell_type": "code",
-   "execution_count": null,
-<<<<<<< HEAD
-   "id": "20",
-   "metadata": {
-    "metadata": {}
-   },
-=======
-   "id": "19",
-   "metadata": {},
->>>>>>> 6210f325
-   "outputs": [],
-   "source": [
-    "# Code file is moved to a location inside syftbox\n",
-    "\n",
-    "code = job.user_code\n",
-    "assert code.local_file.exists()\n",
-    "\n",
-    "# Same as: job.code.describe()\n",
-    "job.show_user_code()"
-   ]
-  },
-  {
-<<<<<<< HEAD
-   "cell_type": "code",
-   "execution_count": null,
-   "id": "21",
-   "metadata": {
-    "metadata": {}
-   },
-   "outputs": [],
-=======
-   "cell_type": "markdown",
-   "id": "20",
-   "metadata": {},
->>>>>>> 6210f325
-   "source": [
-    "# DO reviews"
-   ]
-  },
-  {
-   "cell_type": "code",
-   "execution_count": null,
-<<<<<<< HEAD
-   "id": "22",
-   "metadata": {
-    "metadata": {}
-   },
-=======
-   "id": "21",
-   "metadata": {},
->>>>>>> 6210f325
-   "outputs": [],
-   "source": [
-    "jobs = do_client.jobs.get_all(status=\"pending_code_review\")\n",
-    "jobs"
-   ]
-  },
-  {
-   "cell_type": "code",
-   "execution_count": null,
-<<<<<<< HEAD
-   "id": "23",
-   "metadata": {
-    "metadata": {}
-   },
-=======
-   "id": "22",
-   "metadata": {},
->>>>>>> 6210f325
-   "outputs": [],
-   "source": [
-    "job = jobs[-1]\n",
-    "\n",
-    "# same as job.code.describe()\n",
-    "job.show_user_code()"
-   ]
-  },
-  {
-   "cell_type": "code",
-   "execution_count": null,
-<<<<<<< HEAD
-   "id": "24",
-   "metadata": {
-    "metadata": {}
-   },
-=======
-   "id": "23",
-   "metadata": {},
->>>>>>> 6210f325
-   "outputs": [],
-   "source": [
-    "from pathlib import Path\n",
-    "\n",
-    "config = do_client.get_default_config_for_job(job)\n",
-    "config.use_docker = True\n",
-    "config.runtime.cmd = [\"ls\"]\n",
-    "res_job = do_client.run_private(job, config=config)"
-   ]
-  },
-  {
-   "cell_type": "code",
-   "execution_count": null,
-<<<<<<< HEAD
-   "id": "25",
-   "metadata": {
-    "metadata": {}
-   },
-=======
-   "id": "24",
-   "metadata": {},
->>>>>>> 6210f325
-   "outputs": [],
-   "source": [
-    "do_client.jobs.share_results(res_job)"
-   ]
-  },
-  {
-<<<<<<< HEAD
-   "cell_type": "code",
-   "execution_count": null,
-   "id": "26",
-   "metadata": {},
-   "outputs": [],
-   "source": []
-  },
-  {
-   "cell_type": "code",
-   "execution_count": null,
-   "id": "27",
-   "metadata": {
-    "metadata": {}
-   },
-   "outputs": [],
-=======
-   "cell_type": "markdown",
-   "id": "25",
-   "metadata": {},
->>>>>>> 6210f325
-   "source": [
-    "# DS views the results"
-   ]
-  },
-  {
-   "cell_type": "code",
-   "execution_count": null,
-<<<<<<< HEAD
-   "id": "28",
-   "metadata": {
-    "metadata": {}
-   },
-=======
-   "id": "26",
-   "metadata": {},
->>>>>>> 6210f325
-   "outputs": [],
-   "source": [
-    "job = ds_client.jobs.get_all()[-1]"
-   ]
-  },
-  {
-   "cell_type": "code",
-   "execution_count": null,
-<<<<<<< HEAD
-   "id": "29",
-   "metadata": {
-    "metadata": {}
-   },
-   "outputs": [],
-   "source": [
-    "job._syftbox_client"
-   ]
-  },
-  {
-   "cell_type": "code",
-   "execution_count": null,
-   "id": "30",
-   "metadata": {
-    "metadata": {}
-   },
-   "outputs": [],
-   "source": [
-    "ds_client._syftbox_client.datasites"
-   ]
-  },
-  {
-   "cell_type": "code",
-   "execution_count": null,
-   "id": "31",
-   "metadata": {
-    "metadata": {}
-   },
-=======
-   "id": "27",
-   "metadata": {},
->>>>>>> 6210f325
-   "outputs": [],
-   "source": [
-    "# DS can see files in the output path\n",
-    "job.describe()"
-   ]
-  },
-  {
-   "cell_type": "code",
-   "execution_count": null,
-<<<<<<< HEAD
-   "id": "32",
-   "metadata": {
-    "metadata": {}
-   },
-=======
-   "id": "28",
-   "metadata": {},
->>>>>>> 6210f325
-   "outputs": [],
-   "source": [
-    "output_files = [f for f in job.output_path.glob(\"**/*\") if f.is_file()]\n",
-    "assert len(output_files)"
-   ]
-  }
- ],
- "metadata": {
-  "kernelspec": {
-   "display_name": "Python 3 (ipykernel)",
-   "language": "python",
-   "name": "python3"
-  },
-  "language_info": {
-   "codemirror_mode": {
-    "name": "ipython",
-    "version": 3
-   },
-   "file_extension": ".py",
-   "mimetype": "text/x-python",
-   "name": "python",
-   "nbconvert_exporter": "python",
-   "pygments_lexer": "ipython3",
-   "version": "3.12.8"
-  }
- },
- "nbformat": 4,
- "nbformat_minor": 5
+   "nbformat": 4,
+   "nbformat_minor": 5
 }